package redis.clients.jedis;

import java.io.IOException;
import java.net.InetSocketAddress;
import java.net.Socket;
import javax.net.ssl.HostnameVerifier;
import javax.net.ssl.SSLParameters;
import javax.net.ssl.SSLSocket;
import javax.net.ssl.SSLSocketFactory;

import redis.clients.jedis.exceptions.JedisConnectionException;
import redis.clients.jedis.util.IOUtils;

public class DefaultJedisSocketFactory implements JedisSocketFactory {

  protected static final HostAndPort DEFAULT_HOST_AND_PORT = new HostAndPort(Protocol.DEFAULT_HOST,
      Protocol.DEFAULT_PORT);

  private HostAndPort hostAndPort = DEFAULT_HOST_AND_PORT;
  private int connectionTimeout = Protocol.DEFAULT_TIMEOUT;
  private int soTimeout = Protocol.DEFAULT_TIMEOUT;
  private boolean ssl = false;
  private SSLSocketFactory sslSocketFactory = null;
  private SSLParameters sslParameters = null;
  private HostnameVerifier hostnameVerifier = null;
  private HostAndPortMapper hostAndPortMapper = null;

  public DefaultJedisSocketFactory() {
  }

  public DefaultJedisSocketFactory(HostAndPort hostAndPort) {
    this(hostAndPort, null);
  }

  @Deprecated
  public DefaultJedisSocketFactory(String host, int port, int connectionTimeout, int soTimeout,
      boolean ssl, SSLSocketFactory sslSocketFactory, SSLParameters sslParameters,
      HostnameVerifier hostnameVerifier) {
    this.hostAndPort = new HostAndPort(host, port);
    this.connectionTimeout = connectionTimeout;
    this.soTimeout = soTimeout;
    this.ssl = ssl;
    this.sslSocketFactory = sslSocketFactory;
    this.sslParameters = sslParameters;
    this.hostnameVerifier = hostnameVerifier;
  }

  public DefaultJedisSocketFactory(HostAndPort hostAndPort, JedisClientConfig config) {
    this.hostAndPort = hostAndPort;
    if (config != null) {
      this.connectionTimeout = config.getConnectionTimeoutMillis();
      this.soTimeout = config.getSoTimeoutMillis();
      this.ssl = config.isSsl();
      this.sslSocketFactory = config.getSslSocketFactory();
      this.sslParameters = config.getSslParameters();
      this.hostnameVerifier = config.getHostnameVerifier();
      this.hostAndPortMapper = config.getHostAndPortMapper();
    }
  }

  @Override
  public Socket createSocket() throws JedisConnectionException {
    Socket socket = null;
    try {
      socket = new Socket();
      // ->@wjw_add
      socket.setReuseAddress(true);
      socket.setKeepAlive(true); // Will monitor the TCP connection is valid
      socket.setTcpNoDelay(true); // Socket buffer Whetherclosed, to ensure timely delivery of data
      socket.setSoLinger(true, 0); // Control calls close () method, the underlying socket is closed immediately
      // <-@wjw_add

      HostAndPort hostAndPort = getSocketHostAndPort();
      socket.connect(new InetSocketAddress(hostAndPort.getHost(), hostAndPort.getPort()), getConnectionTimeout());
      socket.setSoTimeout(getSoTimeout());

      if (ssl) {
        SSLSocketFactory sslSocketFactory = getSslSocketFactory();
        if (null == sslSocketFactory) {
          sslSocketFactory = (SSLSocketFactory) SSLSocketFactory.getDefault();
        }
        socket = sslSocketFactory.createSocket(socket, hostAndPort.getHost(), hostAndPort.getPort(), true);

        SSLParameters sslParameters = getSslParameters();
        if (null != sslParameters) {
          ((SSLSocket) socket).setSSLParameters(sslParameters);
        }

        HostnameVerifier hostnameVerifier = getHostnameVerifier();
        if (null != hostnameVerifier
            && !hostnameVerifier.verify(hostAndPort.getHost(), ((SSLSocket) socket).getSession())) {
          String message = String.format(
            "The connection to '%s' failed ssl/tls hostname verification.", hostAndPort.getHost());
          throw new JedisConnectionException(message);
        }
      }

      return socket;

    } catch (IOException ex) {

      IOUtils.closeQuietly(socket);

      throw new JedisConnectionException("Failed to create socket.", ex);
    }
  }

  public HostAndPort getSocketHostAndPort() {
    HostAndPortMapper mapper = getHostAndPortMapper();
    HostAndPort hostAndPort = getHostAndPort();
    if (mapper != null) {
      HostAndPort mapped = mapper.getHostAndPort(hostAndPort);
      if (mapped != null) {
        return mapped;
      }
    }
    return hostAndPort;
  }

  public HostAndPort getHostAndPort() {
    return this.hostAndPort;
  }

  public void setHostAndPort(HostAndPort hostAndPort) {
    this.hostAndPort = hostAndPort;
  }

  @Override
  public String getDescription() {
    return this.hostAndPort.toString();
  }

  @Override
  public String getHost() {
    return this.hostAndPort.getHost();
  }

  @Override
  public void setHost(String host) {
    this.hostAndPort = new HostAndPort(host, this.hostAndPort.getPort());
  }

  @Override
  public int getPort() {
    return this.hostAndPort.getPort();
  }

  @Override
  public void setPort(int port) {
    this.hostAndPort = new HostAndPort(this.hostAndPort.getHost(), port);
  }

  @Override
  public int getConnectionTimeout() {
    return this.connectionTimeout;
  }

  @Override
  public void setConnectionTimeout(int connectionTimeout) {
    this.connectionTimeout = connectionTimeout;
  }

  @Override
  public int getSoTimeout() {
    return this.soTimeout;
  }

  @Override
  public void setSoTimeout(int soTimeout) {
    this.soTimeout = soTimeout;
  }

<<<<<<< HEAD
  @Override
  public String toString() {
    return "DefaultJedisSocketFactory{" + host + ":" + port + "}";
=======
  public boolean isSsl() {
    return ssl;
  }

  public void setSsl(boolean ssl) {
    this.ssl = ssl;
  }

  public SSLSocketFactory getSslSocketFactory() {
    return sslSocketFactory;
  }

  public void setSslSocketFactory(SSLSocketFactory sslSocketFactory) {
    this.sslSocketFactory = sslSocketFactory;
  }

  public SSLParameters getSslParameters() {
    return sslParameters;
  }

  public void setSslParameters(SSLParameters sslParameters) {
    this.sslParameters = sslParameters;
  }

  public HostnameVerifier getHostnameVerifier() {
    return hostnameVerifier;
  }

  public void setHostnameVerifier(HostnameVerifier hostnameVerifier) {
    this.hostnameVerifier = hostnameVerifier;
  }

  public HostAndPortMapper getHostAndPortMapper() {
    return hostAndPortMapper;
  }

  public void setHostAndPortMapper(HostAndPortMapper hostAndPortMapper) {
    this.hostAndPortMapper = hostAndPortMapper;
>>>>>>> 844477cb
  }
}<|MERGE_RESOLUTION|>--- conflicted
+++ resolved
@@ -170,49 +170,48 @@
     this.soTimeout = soTimeout;
   }
 
-<<<<<<< HEAD
+  public boolean isSsl() {
+    return ssl;
+  }
+
+  public void setSsl(boolean ssl) {
+    this.ssl = ssl;
+  }
+
+  public SSLSocketFactory getSslSocketFactory() {
+    return sslSocketFactory;
+  }
+
+  public void setSslSocketFactory(SSLSocketFactory sslSocketFactory) {
+    this.sslSocketFactory = sslSocketFactory;
+  }
+
+  public SSLParameters getSslParameters() {
+    return sslParameters;
+  }
+
+  public void setSslParameters(SSLParameters sslParameters) {
+    this.sslParameters = sslParameters;
+  }
+
+  public HostnameVerifier getHostnameVerifier() {
+    return hostnameVerifier;
+  }
+
+  public void setHostnameVerifier(HostnameVerifier hostnameVerifier) {
+    this.hostnameVerifier = hostnameVerifier;
+  }
+
+  public HostAndPortMapper getHostAndPortMapper() {
+    return hostAndPortMapper;
+  }
+
+  public void setHostAndPortMapper(HostAndPortMapper hostAndPortMapper) {
+    this.hostAndPortMapper = hostAndPortMapper;
+  }
+
   @Override
   public String toString() {
     return "DefaultJedisSocketFactory{" + host + ":" + port + "}";
-=======
-  public boolean isSsl() {
-    return ssl;
-  }
-
-  public void setSsl(boolean ssl) {
-    this.ssl = ssl;
-  }
-
-  public SSLSocketFactory getSslSocketFactory() {
-    return sslSocketFactory;
-  }
-
-  public void setSslSocketFactory(SSLSocketFactory sslSocketFactory) {
-    this.sslSocketFactory = sslSocketFactory;
-  }
-
-  public SSLParameters getSslParameters() {
-    return sslParameters;
-  }
-
-  public void setSslParameters(SSLParameters sslParameters) {
-    this.sslParameters = sslParameters;
-  }
-
-  public HostnameVerifier getHostnameVerifier() {
-    return hostnameVerifier;
-  }
-
-  public void setHostnameVerifier(HostnameVerifier hostnameVerifier) {
-    this.hostnameVerifier = hostnameVerifier;
-  }
-
-  public HostAndPortMapper getHostAndPortMapper() {
-    return hostAndPortMapper;
-  }
-
-  public void setHostAndPortMapper(HostAndPortMapper hostAndPortMapper) {
-    this.hostAndPortMapper = hostAndPortMapper;
->>>>>>> 844477cb
   }
 }