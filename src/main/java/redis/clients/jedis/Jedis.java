package redis.clients.jedis;

import java.util.ArrayList;
import java.util.HashSet;
import java.util.Iterator;
import java.util.LinkedHashSet;
import java.util.List;
import java.util.Map;
import java.util.Set;

import redis.clients.jedis.BinaryClient.LIST_POSITION;
import redis.clients.util.SafeEncoder;
import redis.clients.util.Slowlog;

public class Jedis extends BinaryJedis implements JedisCommands {
    public Jedis(final String host) {
	super(host);
    }

    public Jedis(final String host, final int port) {
	super(host, port);
    }

    public Jedis(final String host, final int port, final int timeout) {
	super(host, port, timeout);
    }

    public Jedis(JedisShardInfo shardInfo) {
	super(shardInfo);
    }

    public String ping() {
	checkIsInMulti();
	client.ping();
	return client.getStatusCodeReply();
    }

    /**
     * Set the string value as value of the key. The string can't be longer than
     * 1073741824 bytes (1 GB).
     * <p>
     * Time complexity: O(1)
     * 
     * @param key
     * @param value
     * @return Status code reply
     */
    public String set(final String key, String value) {
	checkIsInMulti();
	client.set(key, value);
	return client.getStatusCodeReply();
    }

    /**
     * Get the value of the specified key. If the key does not exist the special
     * value 'nil' is returned. If the value stored at key is not a string an
     * error is returned because GET can only handle string values.
     * <p>
     * Time complexity: O(1)
     * 
     * @param key
     * @return Bulk reply
     */
    public String get(final String key) {
	checkIsInMulti();
	client.sendCommand(Protocol.Command.GET, key);
	return client.getBulkReply();
    }

    /**
     * Ask the server to silently close the connection.
     */

    public String quit() {
	checkIsInMulti();
	client.quit();
	return client.getStatusCodeReply();
    }

    /**
     * Test if the specified key exists. The command returns "1" if the key
     * exists, otherwise "0" is returned. Note that even keys set with an empty
     * string as value will return "1".
     * 
     * Time complexity: O(1)
     * 
     * @param key
     * @return Boolean reply, true if the key exists, otherwise false
     */
    public Boolean exists(final String key) {
	checkIsInMulti();
	client.exists(key);
	return client.getIntegerReply() == 1;
    }

    /**
     * Remove the specified keys. If a given key does not exist no operation is
     * performed for this key. The command returns the number of keys removed.
     * 
     * Time complexity: O(1)
     * 
     * @param keys
     * @return Integer reply, specifically: an integer greater than 0 if one or
     *         more keys were removed 0 if none of the specified key existed
     */
    public Long del(final String... keys) {
	checkIsInMulti();
	client.del(keys);
	return client.getIntegerReply();
    }

    /**
     * Return the type of the value stored at key in form of a string. The type
     * can be one of "none", "string", "list", "set". "none" is returned if the
     * key does not exist.
     * 
     * Time complexity: O(1)
     * 
     * @param key
     * @return Status code reply, specifically: "none" if the key does not exist
     *         "string" if the key contains a String value "list" if the key
     *         contains a List value "set" if the key contains a Set value
     *         "zset" if the key contains a Sorted Set value "hash" if the key
     *         contains a Hash value
     */
    public String type(final String key) {
	checkIsInMulti();
	client.type(key);
	return client.getStatusCodeReply();
    }

    /**
     * Delete all the keys of the currently selected DB. This command never
     * fails.
     * 
     * @return Status code reply
     */

    public String flushDB() {
	checkIsInMulti();
	client.flushDB();
	return client.getStatusCodeReply();
    }

    /**
     * Returns all the keys matching the glob-style pattern as space separated
     * strings. For example if you have in the database the keys "foo" and
     * "foobar" the command "KEYS foo*" will return "foo foobar".
     * <p>
     * Note that while the time complexity for this operation is O(n) the
     * constant times are pretty low. For example Redis running on an entry
     * level laptop can scan a 1 million keys database in 40 milliseconds.
     * <b>Still it's better to consider this one of the slow commands that may
     * ruin the DB performance if not used with care.</b>
     * <p>
     * In other words this command is intended only for debugging and special
     * operations like creating a script to change the DB schema. Don't use it
     * in your normal code. Use Redis Sets in order to group together a subset
     * of objects.
     * <p>
     * Glob style patterns examples:
     * <ul>
     * <li>h?llo will match hello hallo hhllo
     * <li>h*llo will match hllo heeeello
     * <li>h[ae]llo will match hello and hallo, but not hillo
     * </ul>
     * <p>
     * Use \ to escape special chars if you want to match them verbatim.
     * <p>
     * Time complexity: O(n) (with n being the number of keys in the DB, and
     * assuming keys and pattern of limited length)
     * 
     * @param pattern
     * @return Multi bulk reply
     */
    public Set<String> keys(final String pattern) {
	checkIsInMulti();
	client.keys(pattern);
	return BuilderFactory.STRING_SET
		.build(client.getBinaryMultiBulkReply());
    }

    /**
     * Return a randomly selected key from the currently selected DB.
     * <p>
     * Time complexity: O(1)
     * 
     * @return Singe line reply, specifically the randomly selected key or an
     *         empty string is the database is empty
     */
    public String randomKey() {
	checkIsInMulti();
	client.randomKey();
	return client.getBulkReply();
    }

    /**
     * Atomically renames the key oldkey to newkey. If the source and
     * destination name are the same an error is returned. If newkey already
     * exists it is overwritten.
     * <p>
     * Time complexity: O(1)
     * 
     * @param oldkey
     * @param newkey
     * @return Status code repy
     */
    public String rename(final String oldkey, final String newkey) {
	checkIsInMulti();
	client.rename(oldkey, newkey);
	return client.getStatusCodeReply();
    }

    /**
     * Rename oldkey into newkey but fails if the destination key newkey already
     * exists.
     * <p>
     * Time complexity: O(1)
     * 
     * @param oldkey
     * @param newkey
     * @return Integer reply, specifically: 1 if the key was renamed 0 if the
     *         target key already exist
     */
    public Long renamenx(final String oldkey, final String newkey) {
	checkIsInMulti();
	client.renamenx(oldkey, newkey);
	return client.getIntegerReply();
    }

    /**
     * Set a timeout on the specified key. After the timeout the key will be
     * automatically deleted by the server. A key with an associated timeout is
     * said to be volatile in Redis terminology.
     * <p>
     * Voltile keys are stored on disk like the other keys, the timeout is
     * persistent too like all the other aspects of the dataset. Saving a
     * dataset containing expires and stopping the server does not stop the flow
     * of time as Redis stores on disk the time when the key will no longer be
     * available as Unix time, and not the remaining seconds.
     * <p>
     * Since Redis 2.1.3 you can update the value of the timeout of a key
     * already having an expire set. It is also possible to undo the expire at
     * all turning the key into a normal key using the {@link #persist(String)
     * PERSIST} command.
     * <p>
     * Time complexity: O(1)
     * 
     * @see <ahref="http://code.google.com/p/redis/wiki/ExpireCommand">ExpireCommand</a>
     * 
     * @param key
     * @param seconds
     * @return Integer reply, specifically: 1: the timeout was set. 0: the
     *         timeout was not set since the key already has an associated
     *         timeout (this may happen only in Redis versions < 2.1.3, Redis >=
     *         2.1.3 will happily update the timeout), or the key does not
     *         exist.
     */
    public Long expire(final String key, final int seconds) {
	checkIsInMulti();
	client.expire(key, seconds);
	return client.getIntegerReply();
    }

    /**
     * EXPIREAT works exctly like {@link #expire(String, int) EXPIRE} but
     * instead to get the number of seconds representing the Time To Live of the
     * key as a second argument (that is a relative way of specifing the TTL),
     * it takes an absolute one in the form of a UNIX timestamp (Number of
     * seconds elapsed since 1 Gen 1970).
     * <p>
     * EXPIREAT was introduced in order to implement the Append Only File
     * persistence mode so that EXPIRE commands are automatically translated
     * into EXPIREAT commands for the append only file. Of course EXPIREAT can
     * also used by programmers that need a way to simply specify that a given
     * key should expire at a given time in the future.
     * <p>
     * Since Redis 2.1.3 you can update the value of the timeout of a key
     * already having an expire set. It is also possible to undo the expire at
     * all turning the key into a normal key using the {@link #persist(String)
     * PERSIST} command.
     * <p>
     * Time complexity: O(1)
     * 
     * @see <ahref="http://code.google.com/p/redis/wiki/ExpireCommand">ExpireCommand</a>
     * 
     * @param key
     * @param unixTime
     * @return Integer reply, specifically: 1: the timeout was set. 0: the
     *         timeout was not set since the key already has an associated
     *         timeout (this may happen only in Redis versions < 2.1.3, Redis >=
     *         2.1.3 will happily update the timeout), or the key does not
     *         exist.
     */
    public Long expireAt(final String key, final long unixTime) {
	checkIsInMulti();
	client.expireAt(key, unixTime);
	return client.getIntegerReply();
    }

    /**
     * The TTL command returns the remaining time to live in seconds of a key
     * that has an {@link #expire(String, int) EXPIRE} set. This introspection
     * capability allows a Redis client to check how many seconds a given key
     * will continue to be part of the dataset.
     * 
     * @param key
     * @return Integer reply, returns the remaining time to live in seconds of a
     *         key that has an EXPIRE. If the Key does not exists or does not
     *         have an associated expire, -1 is returned.
     */
    public Long ttl(final String key) {
	checkIsInMulti();
	client.ttl(key);
	return client.getIntegerReply();
    }

    /**
     * Select the DB with having the specified zero-based numeric index. For
     * default every new client connection is automatically selected to DB 0.
     * 
     * @param index
     * @return Status code reply
     */

    public String select(final int index) {
	checkIsInMulti();
	client.select(index);
	return client.getStatusCodeReply();
    }

    /**
     * Move the specified key from the currently selected DB to the specified
     * destination DB. Note that this command returns 1 only if the key was
     * successfully moved, and 0 if the target key was already there or if the
     * source key was not found at all, so it is possible to use MOVE as a
     * locking primitive.
     * 
     * @param key
     * @param dbIndex
     * @return Integer reply, specifically: 1 if the key was moved 0 if the key
     *         was not moved because already present on the target DB or was not
     *         found in the current DB.
     */
    public Long move(final String key, final int dbIndex) {
	checkIsInMulti();
	client.move(key, dbIndex);
	return client.getIntegerReply();
    }

    /**
     * Delete all the keys of all the existing databases, not just the currently
     * selected one. This command never fails.
     * 
     * @return Status code reply
     */

    public String flushAll() {
	checkIsInMulti();
	client.flushAll();
	return client.getStatusCodeReply();
    }

    /**
     * GETSET is an atomic set this value and return the old value command. Set
     * key to the string value and return the old value stored at key. The
     * string can't be longer than 1073741824 bytes (1 GB).
     * <p>
     * Time complexity: O(1)
     * 
     * @param key
     * @param value
     * @return Bulk reply
     */
    public String getSet(final String key, final String value) {
	checkIsInMulti();
	client.getSet(key, value);
	return client.getBulkReply();
    }

    /**
     * Get the values of all the specified keys. If one or more keys dont exist
     * or is not of type String, a 'nil' value is returned instead of the value
     * of the specified key, but the operation never fails.
     * <p>
     * Time complexity: O(1) for every key
     * 
     * @param keys
     * @return Multi bulk reply
     */
    public List<String> mget(final String... keys) {
	checkIsInMulti();
	client.mget(keys);
	return client.getMultiBulkReply();
    }

    /**
     * SETNX works exactly like {@link #set(String, String) SET} with the only
     * difference that if the key already exists no operation is performed.
     * SETNX actually means "SET if Not eXists".
     * <p>
     * Time complexity: O(1)
     * 
     * @param key
     * @param value
     * @return Integer reply, specifically: 1 if the key was set 0 if the key
     *         was not set
     */
    public Long setnx(final String key, final String value) {
	checkIsInMulti();
	client.setnx(key, value);
	return client.getIntegerReply();
    }

    /**
     * The command is exactly equivalent to the following group of commands:
     * {@link #set(String, String) SET} + {@link #expire(String, int) EXPIRE}.
     * The operation is atomic.
     * <p>
     * Time complexity: O(1)
     * 
     * @param key
     * @param seconds
     * @param value
     * @return Status code reply
     */
    public String setex(final String key, final int seconds, final String value) {
	checkIsInMulti();
	client.setex(key, seconds, value);
	return client.getStatusCodeReply();
    }

    /**
     * Set the the respective keys to the respective values. MSET will replace
     * old values with new values, while {@link #msetnx(String...) MSETNX} will
     * not perform any operation at all even if just a single key already
     * exists.
     * <p>
     * Because of this semantic MSETNX can be used in order to set different
     * keys representing different fields of an unique logic object in a way
     * that ensures that either all the fields or none at all are set.
     * <p>
     * Both MSET and MSETNX are atomic operations. This means that for instance
     * if the keys A and B are modified, another client talking to Redis can
     * either see the changes to both A and B at once, or no modification at
     * all.
     * 
     * @see #msetnx(String...)
     * 
     * @param keysvalues
     * @return Status code reply Basically +OK as MSET can't fail
     */
    public String mset(final String... keysvalues) {
	checkIsInMulti();
	client.mset(keysvalues);
	return client.getStatusCodeReply();
    }

    /**
     * Set the the respective keys to the respective values.
     * {@link #mset(String...) MSET} will replace old values with new values,
     * while MSETNX will not perform any operation at all even if just a single
     * key already exists.
     * <p>
     * Because of this semantic MSETNX can be used in order to set different
     * keys representing different fields of an unique logic object in a way
     * that ensures that either all the fields or none at all are set.
     * <p>
     * Both MSET and MSETNX are atomic operations. This means that for instance
     * if the keys A and B are modified, another client talking to Redis can
     * either see the changes to both A and B at once, or no modification at
     * all.
     * 
     * @see #mset(String...)
     * 
     * @param keysvalues
     * @return Integer reply, specifically: 1 if the all the keys were set 0 if
     *         no key was set (at least one key already existed)
     */
    public Long msetnx(final String... keysvalues) {
	checkIsInMulti();
	client.msetnx(keysvalues);
	return client.getIntegerReply();
    }

    /**
     * IDECRBY work just like {@link #decr(String) INCR} but instead to
     * decrement by 1 the decrement is integer.
     * <p>
     * INCR commands are limited to 64 bit signed integers.
     * <p>
     * Note: this is actually a string operation, that is, in Redis there are
     * not "integer" types. Simply the string stored at the key is parsed as a
     * base 10 64 bit signed integer, incremented, and then converted back as a
     * string.
     * <p>
     * Time complexity: O(1)
     * 
     * @see #incr(String)
     * @see #decr(String)
     * @see #incrBy(String, long)
     * 
     * @param key
     * @param integer
     * @return Integer reply, this commands will reply with the new value of key
     *         after the increment.
     */
    public Long decrBy(final String key, final long integer) {
	checkIsInMulti();
	client.decrBy(key, integer);
	return client.getIntegerReply();
    }

    /**
     * Decrement the number stored at key by one. If the key does not exist or
     * contains a value of a wrong type, set the key to the value of "0" before
     * to perform the decrement operation.
     * <p>
     * INCR commands are limited to 64 bit signed integers.
     * <p>
     * Note: this is actually a string operation, that is, in Redis there are
     * not "integer" types. Simply the string stored at the key is parsed as a
     * base 10 64 bit signed integer, incremented, and then converted back as a
     * string.
     * <p>
     * Time complexity: O(1)
     * 
     * @see #incr(String)
     * @see #incrBy(String, long)
     * @see #decrBy(String, long)
     * 
     * @param key
     * @return Integer reply, this commands will reply with the new value of key
     *         after the increment.
     */
    public Long decr(final String key) {
	checkIsInMulti();
	client.decr(key);
	return client.getIntegerReply();
    }

    /**
     * INCRBY work just like {@link #incr(String) INCR} but instead to increment
     * by 1 the increment is integer.
     * <p>
     * INCR commands are limited to 64 bit signed integers.
     * <p>
     * Note: this is actually a string operation, that is, in Redis there are
     * not "integer" types. Simply the string stored at the key is parsed as a
     * base 10 64 bit signed integer, incremented, and then converted back as a
     * string.
     * <p>
     * Time complexity: O(1)
     * 
     * @see #incr(String)
     * @see #decr(String)
     * @see #decrBy(String, long)
     * 
     * @param key
     * @param integer
     * @return Integer reply, this commands will reply with the new value of key
     *         after the increment.
     */
    public Long incrBy(final String key, final long integer) {
	checkIsInMulti();
	client.incrBy(key, integer);
	return client.getIntegerReply();
    }

    /**
     * Increment the number stored at key by one. If the key does not exist or
     * contains a value of a wrong type, set the key to the value of "0" before
     * to perform the increment operation.
     * <p>
     * INCR commands are limited to 64 bit signed integers.
     * <p>
     * Note: this is actually a string operation, that is, in Redis there are
     * not "integer" types. Simply the string stored at the key is parsed as a
     * base 10 64 bit signed integer, incremented, and then converted back as a
     * string.
     * <p>
     * Time complexity: O(1)
     * 
     * @see #incrBy(String, long)
     * @see #decr(String)
     * @see #decrBy(String, long)
     * 
     * @param key
     * @return Integer reply, this commands will reply with the new value of key
     *         after the increment.
     */
    public Long incr(final String key) {
	checkIsInMulti();
	client.incr(key);
	return client.getIntegerReply();
    }

    /**
     * If the key already exists and is a string, this command appends the
     * provided value at the end of the string. If the key does not exist it is
     * created and set as an empty string, so APPEND will be very similar to SET
     * in this special case.
     * <p>
     * Time complexity: O(1). The amortized time complexity is O(1) assuming the
     * appended value is small and the already present value is of any size,
     * since the dynamic string library used by Redis will double the free space
     * available on every reallocation.
     * 
     * @param key
     * @param value
     * @return Integer reply, specifically the total length of the string after
     *         the append operation.
     */
    public Long append(final String key, final String value) {
	checkIsInMulti();
	client.append(key, value);
	return client.getIntegerReply();
    }

    /**
     * Return a subset of the string from offset start to offset end (both
     * offsets are inclusive). Negative offsets can be used in order to provide
     * an offset starting from the end of the string. So -1 means the last char,
     * -2 the penultimate and so forth.
     * <p>
     * The function handles out of range requests without raising an error, but
     * just limiting the resulting range to the actual length of the string.
     * <p>
     * Time complexity: O(start+n) (with start being the start index and n the
     * total length of the requested range). Note that the lookup part of this
     * command is O(1) so for small strings this is actually an O(1) command.
     * 
     * @param key
     * @param start
     * @param end
     * @return Bulk reply
     */
    public String substr(final String key, final int start, final int end) {
	checkIsInMulti();
	client.substr(key, start, end);
	return client.getBulkReply();
    }

    /**
     * 
     * Set the specified hash field to the specified value.
     * <p>
     * If key does not exist, a new key holding a hash is created.
     * <p>
     * <b>Time complexity:</b> O(1)
     * 
     * @param key
     * @param field
     * @param value
     * @return If the field already exists, and the HSET just produced an update
     *         of the value, 0 is returned, otherwise if a new field is created
     *         1 is returned.
     */
    public Long hset(final String key, final String field, final String value) {
	checkIsInMulti();
	client.hset(key, field, value);
	return client.getIntegerReply();
    }

    /**
     * If key holds a hash, retrieve the value associated to the specified
     * field.
     * <p>
     * If the field is not found or the key does not exist, a special 'nil'
     * value is returned.
     * <p>
     * <b>Time complexity:</b> O(1)
     * 
     * @param key
     * @param field
     * @return Bulk reply
     */
    public String hget(final String key, final String field) {
	checkIsInMulti();
	client.hget(key, field);
	return client.getBulkReply();
    }

    /**
     * 
     * Set the specified hash field to the specified value if the field not
     * exists. <b>Time complexity:</b> O(1)
     * 
     * @param key
     * @param field
     * @param value
     * @return If the field already exists, 0 is returned, otherwise if a new
     *         field is created 1 is returned.
     */
    public Long hsetnx(final String key, final String field, final String value) {
	checkIsInMulti();
	client.hsetnx(key, field, value);
	return client.getIntegerReply();
    }

    /**
     * Set the respective fields to the respective values. HMSET replaces old
     * values with new values.
     * <p>
     * If key does not exist, a new key holding a hash is created.
     * <p>
     * <b>Time complexity:</b> O(N) (with N being the number of fields)
     * 
     * @param key
     * @param hash
     * @return Return OK or Exception if hash is empty
     */
    public String hmset(final String key, final Map<String, String> hash) {
	checkIsInMulti();
	client.hmset(key, hash);
	return client.getStatusCodeReply();
    }

    /**
     * Retrieve the values associated to the specified fields.
     * <p>
     * If some of the specified fields do not exist, nil values are returned.
     * Non existing keys are considered like empty hashes.
     * <p>
     * <b>Time complexity:</b> O(N) (with N being the number of fields)
     * 
     * @param key
     * @param fields
     * @return Multi Bulk Reply specifically a list of all the values associated
     *         with the specified fields, in the same order of the request.
     */
    public List<String> hmget(final String key, final String... fields) {
	checkIsInMulti();
	client.hmget(key, fields);
	return client.getMultiBulkReply();
    }

    /**
     * Increment the number stored at field in the hash at key by value. If key
     * does not exist, a new key holding a hash is created. If field does not
     * exist or holds a string, the value is set to 0 before applying the
     * operation. Since the value argument is signed you can use this command to
     * perform both increments and decrements.
     * <p>
     * The range of values supported by HINCRBY is limited to 64 bit signed
     * integers.
     * <p>
     * <b>Time complexity:</b> O(1)
     * 
     * @param key
     * @param field
     * @param value
     * @return Integer reply The new value at field after the increment
     *         operation.
     */
    public Long hincrBy(final String key, final String field, final long value) {
	checkIsInMulti();
	client.hincrBy(key, field, value);
	return client.getIntegerReply();
    }

    /**
     * Test for existence of a specified field in a hash.
     * 
     * <b>Time complexity:</b> O(1)
     * 
     * @param key
     * @param field
     * @return Return 1 if the hash stored at key contains the specified field.
     *         Return 0 if the key is not found or the field is not present.
     */
    public Boolean hexists(final String key, final String field) {
	checkIsInMulti();
	client.hexists(key, field);
	return client.getIntegerReply() == 1;
    }

    /**
     * Remove the specified field from an hash stored at key.
     * <p>
     * <b>Time complexity:</b> O(1)
     * 
     * @param key
     * @param fields
     * @return If the field was present in the hash it is deleted and 1 is
     *         returned, otherwise 0 is returned and no operation is performed.
     */
    public Long hdel(final String key, final String... fields) {
	checkIsInMulti();
	client.hdel(key, fields);
	return client.getIntegerReply();
    }

    /**
     * Return the number of items in a hash.
     * <p>
     * <b>Time complexity:</b> O(1)
     * 
     * @param key
     * @return The number of entries (fields) contained in the hash stored at
     *         key. If the specified key does not exist, 0 is returned assuming
     *         an empty hash.
     */
    public Long hlen(final String key) {
	checkIsInMulti();
	client.hlen(key);
	return client.getIntegerReply();
    }

    /**
     * Return all the fields in a hash.
     * <p>
     * <b>Time complexity:</b> O(N), where N is the total number of entries
     * 
     * @param key
     * @return All the fields names contained into a hash.
     */
    public Set<String> hkeys(final String key) {
	checkIsInMulti();
	client.hkeys(key);
	return BuilderFactory.STRING_SET
		.build(client.getBinaryMultiBulkReply());
    }

    /**
     * Return all the values in a hash.
     * <p>
     * <b>Time complexity:</b> O(N), where N is the total number of entries
     * 
     * @param key
     * @return All the fields values contained into a hash.
     */
    public List<String> hvals(final String key) {
	checkIsInMulti();
	client.hvals(key);
	final List<String> lresult = client.getMultiBulkReply();
	return lresult;
    }

    /**
     * Return all the fields and associated values in a hash.
     * <p>
     * <b>Time complexity:</b> O(N), where N is the total number of entries
     * 
     * @param key
     * @return All the fields and values contained into a hash.
     */
    public Map<String, String> hgetAll(final String key) {
	checkIsInMulti();
	client.hgetAll(key);
	return BuilderFactory.STRING_MAP
		.build(client.getBinaryMultiBulkReply());
    }

    /**
     * Add the string value to the head (LPUSH) or tail (RPUSH) of the list
     * stored at key. If the key does not exist an empty list is created just
     * before the append operation. If the key exists but is not a List an error
     * is returned.
     * <p>
     * Time complexity: O(1)
     * 
     * @see Jedis#lpush(String, String)
     * 
     * @param key
     * @param strings
     * @return Integer reply, specifically, the number of elements inside the
     *         list after the push operation.
     */
    public Long rpush(final String key, final String... strings) {
	checkIsInMulti();
	client.rpush(key, strings);
	return client.getIntegerReply();
    }

    /**
     * Add the string value to the head (LPUSH) or tail (RPUSH) of the list
     * stored at key. If the key does not exist an empty list is created just
     * before the append operation. If the key exists but is not a List an error
     * is returned.
     * <p>
     * Time complexity: O(1)
     * 
     * @see Jedis#rpush(String, String)
     * 
     * @param key
     * @param strings
     * @return Integer reply, specifically, the number of elements inside the
     *         list after the push operation.
     */
    public Long lpush(final String key, final String... strings) {
	checkIsInMulti();
	client.lpush(key, strings);
	return client.getIntegerReply();
    }

    /**
     * Return the length of the list stored at the specified key. If the key
     * does not exist zero is returned (the same behaviour as for empty lists).
     * If the value stored at key is not a list an error is returned.
     * <p>
     * Time complexity: O(1)
     * 
     * @param key
     * @return The length of the list.
     */
    public Long llen(final String key) {
	checkIsInMulti();
	client.llen(key);
	return client.getIntegerReply();
    }

    /**
     * Return the specified elements of the list stored at the specified key.
     * Start and end are zero-based indexes. 0 is the first element of the list
     * (the list head), 1 the next element and so on.
     * <p>
     * For example LRANGE foobar 0 2 will return the first three elements of the
     * list.
     * <p>
     * start and end can also be negative numbers indicating offsets from the
     * end of the list. For example -1 is the last element of the list, -2 the
     * penultimate element and so on.
     * <p>
     * <b>Consistency with range functions in various programming languages</b>
     * <p>
     * Note that if you have a list of numbers from 0 to 100, LRANGE 0 10 will
     * return 11 elements, that is, rightmost item is included. This may or may
     * not be consistent with behavior of range-related functions in your
     * programming language of choice (think Ruby's Range.new, Array#slice or
     * Python's range() function).
     * <p>
     * LRANGE behavior is consistent with one of Tcl.
     * <p>
     * <b>Out-of-range indexes</b>
     * <p>
     * Indexes out of range will not produce an error: if start is over the end
     * of the list, or start > end, an empty list is returned. If end is over
     * the end of the list Redis will threat it just like the last element of
     * the list.
     * <p>
     * Time complexity: O(start+n) (with n being the length of the range and
     * start being the start offset)
     * 
     * @param key
     * @param start
     * @param end
     * @return Multi bulk reply, specifically a list of elements in the
     *         specified range.
     */
    public List<String> lrange(final String key, final long start,
	    final long end) {
	checkIsInMulti();
	client.lrange(key, start, end);
	return client.getMultiBulkReply();
    }

    /**
     * Trim an existing list so that it will contain only the specified range of
     * elements specified. Start and end are zero-based indexes. 0 is the first
     * element of the list (the list head), 1 the next element and so on.
     * <p>
     * For example LTRIM foobar 0 2 will modify the list stored at foobar key so
     * that only the first three elements of the list will remain.
     * <p>
     * start and end can also be negative numbers indicating offsets from the
     * end of the list. For example -1 is the last element of the list, -2 the
     * penultimate element and so on.
     * <p>
     * Indexes out of range will not produce an error: if start is over the end
     * of the list, or start > end, an empty list is left as value. If end over
     * the end of the list Redis will threat it just like the last element of
     * the list.
     * <p>
     * Hint: the obvious use of LTRIM is together with LPUSH/RPUSH. For example:
     * <p>
     * {@code lpush("mylist", "someelement"); ltrim("mylist", 0, 99); * }
     * <p>
     * The above two commands will push elements in the list taking care that
     * the list will not grow without limits. This is very useful when using
     * Redis to store logs for example. It is important to note that when used
     * in this way LTRIM is an O(1) operation because in the average case just
     * one element is removed from the tail of the list.
     * <p>
     * Time complexity: O(n) (with n being len of list - len of range)
     * 
     * @param key
     * @param start
     * @param end
     * @return Status code reply
     */
    public String ltrim(final String key, final long start, final long end) {
	checkIsInMulti();
	client.ltrim(key, start, end);
	return client.getStatusCodeReply();
    }

    /**
     * Return the specified element of the list stored at the specified key. 0
     * is the first element, 1 the second and so on. Negative indexes are
     * supported, for example -1 is the last element, -2 the penultimate and so
     * on.
     * <p>
     * If the value stored at key is not of list type an error is returned. If
     * the index is out of range a 'nil' reply is returned.
     * <p>
     * Note that even if the average time complexity is O(n) asking for the
     * first or the last element of the list is O(1).
     * <p>
     * Time complexity: O(n) (with n being the length of the list)
     * 
     * @param key
     * @param index
     * @return Bulk reply, specifically the requested element
     */
    public String lindex(final String key, final long index) {
	checkIsInMulti();
	client.lindex(key, index);
	return client.getBulkReply();
    }

    /**
     * Set a new value as the element at index position of the List at key.
     * <p>
     * Out of range indexes will generate an error.
     * <p>
     * Similarly to other list commands accepting indexes, the index can be
     * negative to access elements starting from the end of the list. So -1 is
     * the last element, -2 is the penultimate, and so forth.
     * <p>
     * <b>Time complexity:</b>
     * <p>
     * O(N) (with N being the length of the list), setting the first or last
     * elements of the list is O(1).
     * 
     * @see #lindex(String, long)
     * 
     * @param key
     * @param index
     * @param value
     * @return Status code reply
     */
    public String lset(final String key, final long index, final String value) {
	checkIsInMulti();
	client.lset(key, index, value);
	return client.getStatusCodeReply();
    }

    /**
     * Remove the first count occurrences of the value element from the list. If
     * count is zero all the elements are removed. If count is negative elements
     * are removed from tail to head, instead to go from head to tail that is
     * the normal behaviour. So for example LREM with count -2 and hello as
     * value to remove against the list (a,b,c,hello,x,hello,hello) will lave
     * the list (a,b,c,hello,x). The number of removed elements is returned as
     * an integer, see below for more information about the returned value. Note
     * that non existing keys are considered like empty lists by LREM, so LREM
     * against non existing keys will always return 0.
     * <p>
     * Time complexity: O(N) (with N being the length of the list)
     * 
     * @param key
     * @param count
     * @param value
     * @return Integer Reply, specifically: The number of removed elements if
     *         the operation succeeded
     */
    public Long lrem(final String key, final long count, final String value) {
	checkIsInMulti();
	client.lrem(key, count, value);
	return client.getIntegerReply();
    }

    /**
     * Atomically return and remove the first (LPOP) or last (RPOP) element of
     * the list. For example if the list contains the elements "a","b","c" LPOP
     * will return "a" and the list will become "b","c".
     * <p>
     * If the key does not exist or the list is already empty the special value
     * 'nil' is returned.
     * 
     * @see #rpop(String)
     * 
     * @param key
     * @return Bulk reply
     */
    public String lpop(final String key) {
	checkIsInMulti();
	client.lpop(key);
	return client.getBulkReply();
    }

    /**
     * Atomically return and remove the first (LPOP) or last (RPOP) element of
     * the list. For example if the list contains the elements "a","b","c" LPOP
     * will return "a" and the list will become "b","c".
     * <p>
     * If the key does not exist or the list is already empty the special value
     * 'nil' is returned.
     * 
     * @see #lpop(String)
     * 
     * @param key
     * @return Bulk reply
     */
    public String rpop(final String key) {
	checkIsInMulti();
	client.rpop(key);
	return client.getBulkReply();
    }

    /**
     * Atomically return and remove the last (tail) element of the srckey list,
     * and push the element as the first (head) element of the dstkey list. For
     * example if the source list contains the elements "a","b","c" and the
     * destination list contains the elements "foo","bar" after an RPOPLPUSH
     * command the content of the two lists will be "a","b" and "c","foo","bar".
     * <p>
     * If the key does not exist or the list is already empty the special value
     * 'nil' is returned. If the srckey and dstkey are the same the operation is
     * equivalent to removing the last element from the list and pusing it as
     * first element of the list, so it's a "list rotation" command.
     * <p>
     * Time complexity: O(1)
     * 
     * @param srckey
     * @param dstkey
     * @return Bulk reply
     */
    public String rpoplpush(final String srckey, final String dstkey) {
	checkIsInMulti();
	client.rpoplpush(srckey, dstkey);
	return client.getBulkReply();
    }

    /**
     * Add the specified member to the set value stored at key. If member is
     * already a member of the set no operation is performed. If key does not
     * exist a new set with the specified member as sole member is created. If
     * the key exists but does not hold a set value an error is returned.
     * <p>
     * Time complexity O(1)
     * 
     * @param key
     * @param members
     * @return Integer reply, specifically: 1 if the new element was added 0 if
     *         the element was already a member of the set
     */
    public Long sadd(final String key, final String... members) {
	checkIsInMulti();
	client.sadd(key, members);
	return client.getIntegerReply();
    }

    /**
     * Return all the members (elements) of the set value stored at key. This is
     * just syntax glue for {@link #sinter(String...) SINTER}.
     * <p>
     * Time complexity O(N)
     * 
     * @param key
     * @return Multi bulk reply
     */
    public Set<String> smembers(final String key) {
	checkIsInMulti();
	client.smembers(key);
	final List<String> members = client.getMultiBulkReply();
	return new HashSet<String>(members);
    }

    /**
     * Remove the specified member from the set value stored at key. If member
     * was not a member of the set no operation is performed. If key does not
     * hold a set value an error is returned.
     * <p>
     * Time complexity O(1)
     * 
     * @param key
     * @param members
     * @return Integer reply, specifically: 1 if the new element was removed 0
     *         if the new element was not a member of the set
     */
    public Long srem(final String key, final String... members) {
	checkIsInMulti();
	client.srem(key, members);
	return client.getIntegerReply();
    }

    /**
     * Remove a random element from a Set returning it as return value. If the
     * Set is empty or the key does not exist, a nil object is returned.
     * <p>
     * The {@link #srandmember(String)} command does a similar work but the
     * returned element is not removed from the Set.
     * <p>
     * Time complexity O(1)
     * 
     * @param key
     * @return Bulk reply
     */
    public String spop(final String key) {
	checkIsInMulti();
	client.spop(key);
	return client.getBulkReply();
    }

    /**
     * Move the specifided member from the set at srckey to the set at dstkey.
     * This operation is atomic, in every given moment the element will appear
     * to be in the source or destination set for accessing clients.
     * <p>
     * If the source set does not exist or does not contain the specified
     * element no operation is performed and zero is returned, otherwise the
     * element is removed from the source set and added to the destination set.
     * On success one is returned, even if the element was already present in
     * the destination set.
     * <p>
     * An error is raised if the source or destination keys contain a non Set
     * value.
     * <p>
     * Time complexity O(1)
     * 
     * @param srckey
     * @param dstkey
     * @param member
     * @return Integer reply, specifically: 1 if the element was moved 0 if the
     *         element was not found on the first set and no operation was
     *         performed
     */
    public Long smove(final String srckey, final String dstkey,
	    final String member) {
	checkIsInMulti();
	client.smove(srckey, dstkey, member);
	return client.getIntegerReply();
    }

    /**
     * Return the set cardinality (number of elements). If the key does not
     * exist 0 is returned, like for empty sets.
     * 
     * @param key
     * @return Integer reply, specifically: the cardinality (number of elements)
     *         of the set as an integer.
     */
    public Long scard(final String key) {
	checkIsInMulti();
	client.scard(key);
	return client.getIntegerReply();
    }

    /**
     * Return 1 if member is a member of the set stored at key, otherwise 0 is
     * returned.
     * <p>
     * Time complexity O(1)
     * 
     * @param key
     * @param member
     * @return Integer reply, specifically: 1 if the element is a member of the
     *         set 0 if the element is not a member of the set OR if the key
     *         does not exist
     */
    public Boolean sismember(final String key, final String member) {
	checkIsInMulti();
	client.sismember(key, member);
	return client.getIntegerReply() == 1;
    }

    /**
     * Return the members of a set resulting from the intersection of all the
     * sets hold at the specified keys. Like in
     * {@link #lrange(String, long, long) LRANGE} the result is sent to the
     * client as a multi-bulk reply (see the protocol specification for more
     * information). If just a single key is specified, then this command
     * produces the same result as {@link #smembers(String) SMEMBERS}. Actually
     * SMEMBERS is just syntax sugar for SINTER.
     * <p>
     * Non existing keys are considered like empty sets, so if one of the keys
     * is missing an empty set is returned (since the intersection with an empty
     * set always is an empty set).
     * <p>
     * Time complexity O(N*M) worst case where N is the cardinality of the
     * smallest set and M the number of sets
     * 
     * @param keys
     * @return Multi bulk reply, specifically the list of common elements.
     */
    public Set<String> sinter(final String... keys) {
	checkIsInMulti();
	client.sinter(keys);
	final List<String> members = client.getMultiBulkReply();
	return new HashSet<String>(members);
    }

    /**
     * This commnad works exactly like {@link #sinter(String...) SINTER} but
     * instead of being returned the resulting set is sotred as dstkey.
     * <p>
     * Time complexity O(N*M) worst case where N is the cardinality of the
     * smallest set and M the number of sets
     * 
     * @param dstkey
     * @param keys
     * @return Status code reply
     */
    public Long sinterstore(final String dstkey, final String... keys) {
	checkIsInMulti();
	client.sinterstore(dstkey, keys);
	return client.getIntegerReply();
    }

    /**
     * Return the members of a set resulting from the union of all the sets hold
     * at the specified keys. Like in {@link #lrange(String, long, long) LRANGE}
     * the result is sent to the client as a multi-bulk reply (see the protocol
     * specification for more information). If just a single key is specified,
     * then this command produces the same result as {@link #smembers(String)
     * SMEMBERS}.
     * <p>
     * Non existing keys are considered like empty sets.
     * <p>
     * Time complexity O(N) where N is the total number of elements in all the
     * provided sets
     * 
     * @param keys
     * @return Multi bulk reply, specifically the list of common elements.
     */
    public Set<String> sunion(final String... keys) {
	checkIsInMulti();
	client.sunion(keys);
	final List<String> members = client.getMultiBulkReply();
	return new HashSet<String>(members);
    }

    /**
     * This command works exactly like {@link #sunion(String...) SUNION} but
     * instead of being returned the resulting set is stored as dstkey. Any
     * existing value in dstkey will be over-written.
     * <p>
     * Time complexity O(N) where N is the total number of elements in all the
     * provided sets
     * 
     * @param dstkey
     * @param keys
     * @return Status code reply
     */
    public Long sunionstore(final String dstkey, final String... keys) {
	checkIsInMulti();
	client.sunionstore(dstkey, keys);
	return client.getIntegerReply();
    }

    /**
     * Return the difference between the Set stored at key1 and all the Sets
     * key2, ..., keyN
     * <p>
     * <b>Example:</b>
     * 
     * <pre>
     * key1 = [x, a, b, c]
     * key2 = [c]
     * key3 = [a, d]
     * SDIFF key1,key2,key3 => [x, b]
     * </pre>
     * 
     * Non existing keys are considered like empty sets.
     * <p>
     * <b>Time complexity:</b>
     * <p>
     * O(N) with N being the total number of elements of all the sets
     * 
     * @param keys
     * @return Return the members of a set resulting from the difference between
     *         the first set provided and all the successive sets.
     */
    public Set<String> sdiff(final String... keys) {
	checkIsInMulti();
	client.sdiff(keys);
	return BuilderFactory.STRING_SET
		.build(client.getBinaryMultiBulkReply());
    }

    /**
     * This command works exactly like {@link #sdiff(String...) SDIFF} but
     * instead of being returned the resulting set is stored in dstkey.
     * 
     * @param dstkey
     * @param keys
     * @return Status code reply
     */
    public Long sdiffstore(final String dstkey, final String... keys) {
	checkIsInMulti();
	client.sdiffstore(dstkey, keys);
	return client.getIntegerReply();
    }

    /**
     * Return a random element from a Set, without removing the element. If the
     * Set is empty or the key does not exist, a nil object is returned.
     * <p>
     * The SPOP command does a similar work but the returned element is popped
     * (removed) from the Set.
     * <p>
     * Time complexity O(1)
     * 
     * @param key
     * @return Bulk reply
     */
    public String srandmember(final String key) {
	checkIsInMulti();
	client.srandmember(key);
	return client.getBulkReply();
    }

    /**
     * Add the specified member having the specifeid score to the sorted set
     * stored at key. If member is already a member of the sorted set the score
     * is updated, and the element reinserted in the right position to ensure
     * sorting. If key does not exist a new sorted set with the specified member
     * as sole member is crated. If the key exists but does not hold a sorted
     * set value an error is returned.
     * <p>
     * The score value can be the string representation of a double precision
     * floating point number.
     * <p>
     * Time complexity O(log(N)) with N being the number of elements in the
     * sorted set
     * 
     * @param key
     * @param score
     * @param member
     * @return Integer reply, specifically: 1 if the new element was added 0 if
     *         the element was already a member of the sorted set and the score
     *         was updated
     */
    public Long zadd(final String key, final double score, final String member) {
	checkIsInMulti();
	client.zadd(key, score, member);
	return client.getIntegerReply();
    }

    public Long zadd(final String key, final Map<Double, String> scoreMembers) {
	checkIsInMulti();
	client.zadd(key, scoreMembers);
	return client.getIntegerReply();
    }

    public Set<String> zrange(final String key, final int start, final int end) {
	checkIsInMulti();
	client.zrange(key, start, end);
	final List<String> members = client.getMultiBulkReply();
	return new LinkedHashSet<String>(members);
    }

    /**
     * Remove the specified member from the sorted set value stored at key. If
     * member was not a member of the set no operation is performed. If key does
     * not not hold a set value an error is returned.
     * <p>
     * Time complexity O(log(N)) with N being the number of elements in the
     * sorted set
     * 
     * 
     * 
     * @param key
     * @param members
     * @return Integer reply, specifically: 1 if the new element was removed 0
     *         if the new element was not a member of the set
     */
    public Long zrem(final String key, final String... members) {
	checkIsInMulti();
	client.zrem(key, members);
	return client.getIntegerReply();
    }

    /**
     * If member already exists in the sorted set adds the increment to its
     * score and updates the position of the element in the sorted set
     * accordingly. If member does not already exist in the sorted set it is
     * added with increment as score (that is, like if the previous score was
     * virtually zero). If key does not exist a new sorted set with the
     * specified member as sole member is crated. If the key exists but does not
     * hold a sorted set value an error is returned.
     * <p>
     * The score value can be the string representation of a double precision
     * floating point number. It's possible to provide a negative value to
     * perform a decrement.
     * <p>
     * For an introduction to sorted sets check the Introduction to Redis data
     * types page.
     * <p>
     * Time complexity O(log(N)) with N being the number of elements in the
     * sorted set
     * 
     * @param key
     * @param score
     * @param member
     * @return The new score
     */
    public Double zincrby(final String key, final double score,
	    final String member) {
	checkIsInMulti();
	client.zincrby(key, score, member);
	String newscore = client.getBulkReply();
	return Double.valueOf(newscore);
    }

    /**
     * Return the rank (or index) or member in the sorted set at key, with
     * scores being ordered from low to high.
     * <p>
     * When the given member does not exist in the sorted set, the special value
     * 'nil' is returned. The returned rank (or index) of the member is 0-based
     * for both commands.
     * <p>
     * <b>Time complexity:</b>
     * <p>
     * O(log(N))
     * 
     * @see #zrevrank(String, String)
     * 
     * @param key
     * @param member
     * @return Integer reply or a nil bulk reply, specifically: the rank of the
     *         element as an integer reply if the element exists. A nil bulk
     *         reply if there is no such element.
     */
    public Long zrank(final String key, final String member) {
	checkIsInMulti();
	client.zrank(key, member);
	return client.getIntegerReply();
    }

    /**
     * Return the rank (or index) or member in the sorted set at key, with
     * scores being ordered from high to low.
     * <p>
     * When the given member does not exist in the sorted set, the special value
     * 'nil' is returned. The returned rank (or index) of the member is 0-based
     * for both commands.
     * <p>
     * <b>Time complexity:</b>
     * <p>
     * O(log(N))
     * 
     * @see #zrank(String, String)
     * 
     * @param key
     * @param member
     * @return Integer reply or a nil bulk reply, specifically: the rank of the
     *         element as an integer reply if the element exists. A nil bulk
     *         reply if there is no such element.
     */
    public Long zrevrank(final String key, final String member) {
	checkIsInMulti();
	client.zrevrank(key, member);
	return client.getIntegerReply();
    }

    public Set<String> zrevrange(final String key, final int start,
	    final int end) {
	checkIsInMulti();
	client.zrevrange(key, start, end);
	final List<String> members = client.getMultiBulkReply();
	return new LinkedHashSet<String>(members);
    }

    public Set<Tuple> zrangeWithScores(final String key, final int start,
	    final int end) {
	checkIsInMulti();
	client.zrangeWithScores(key, start, end);
	Set<Tuple> set = getTupledSet();
	return set;
    }

    public Set<Tuple> zrevrangeWithScores(final String key, final int start,
	    final int end) {
	checkIsInMulti();
	client.zrevrangeWithScores(key, start, end);
	Set<Tuple> set = getTupledSet();
	return set;
    }

    /**
     * Return the sorted set cardinality (number of elements). If the key does
     * not exist 0 is returned, like for empty sorted sets.
     * <p>
     * Time complexity O(1)
     * 
     * @param key
     * @return the cardinality (number of elements) of the set as an integer.
     */
    public Long zcard(final String key) {
	checkIsInMulti();
	client.zcard(key);
	return client.getIntegerReply();
    }

    /**
     * Return the score of the specified element of the sorted set at key. If
     * the specified element does not exist in the sorted set, or the key does
     * not exist at all, a special 'nil' value is returned.
     * <p>
     * <b>Time complexity:</b> O(1)
     * 
     * @param key
     * @param member
     * @return the score
     */
    public Double zscore(final String key, final String member) {
	checkIsInMulti();
	client.zscore(key, member);
	final String score = client.getBulkReply();
	return (score != null ? new Double(score) : null);
    }

    public String watch(final String... keys) {
	client.watch(keys);
	return client.getStatusCodeReply();
    }

    /**
     * Sort a Set or a List.
     * <p>
     * Sort the elements contained in the List, Set, or Sorted Set value at key.
     * By default sorting is numeric with elements being compared as double
     * precision floating point numbers. This is the simplest form of SORT.
     * 
     * @see #sort(String, String)
     * @see #sort(String, SortingParams)
     * @see #sort(String, SortingParams, String)
     * 
     * 
     * @param key
     * @return Assuming the Set/List at key contains a list of numbers, the
     *         return value will be the list of numbers ordered from the
     *         smallest to the biggest number.
     */
    public List<String> sort(final String key) {
	checkIsInMulti();
	client.sort(key);
	return client.getMultiBulkReply();
    }

    /**
     * Sort a Set or a List accordingly to the specified parameters.
     * <p>
     * <b>examples:</b>
     * <p>
     * Given are the following sets and key/values:
     * 
     * <pre>
     * x = [1, 2, 3]
     * y = [a, b, c]
     * 
     * k1 = z
     * k2 = y
     * k3 = x
     * 
     * w1 = 9
     * w2 = 8
     * w3 = 7
     * </pre>
     * 
     * Sort Order:
     * 
     * <pre>
     * sort(x) or sort(x, sp.asc())
     * -> [1, 2, 3]
     * 
     * sort(x, sp.desc())
     * -> [3, 2, 1]
     * 
     * sort(y)
     * -> [c, a, b]
     * 
     * sort(y, sp.alpha())
     * -> [a, b, c]
     * 
     * sort(y, sp.alpha().desc())
     * -> [c, a, b]
     * </pre>
     * 
     * Limit (e.g. for Pagination):
     * 
     * <pre>
     * sort(x, sp.limit(0, 2))
     * -> [1, 2]
     * 
     * sort(y, sp.alpha().desc().limit(1, 2))
     * -> [b, a]
     * </pre>
     * 
     * Sorting by external keys:
     * 
     * <pre>
     * sort(x, sb.by(w*))
     * -> [3, 2, 1]
     * 
     * sort(x, sb.by(w*).desc())
     * -> [1, 2, 3]
     * </pre>
     * 
     * Getting external keys:
     * 
     * <pre>
     * sort(x, sp.by(w*).get(k*))
     * -> [x, y, z]
     * 
     * sort(x, sp.by(w*).get(#).get(k*))
     * -> [3, x, 2, y, 1, z]
     * </pre>
     * 
     * @see #sort(String)
     * @see #sort(String, SortingParams, String)
     * 
     * @param key
     * @param sortingParameters
     * @return a list of sorted elements.
     */
    public List<String> sort(final String key,
	    final SortingParams sortingParameters) {
	checkIsInMulti();
	client.sort(key, sortingParameters);
	return client.getMultiBulkReply();
    }

    /**
     * BLPOP (and BRPOP) is a blocking list pop primitive. You can see this
     * commands as blocking versions of LPOP and RPOP able to block if the
     * specified keys don't exist or contain empty lists.
     * <p>
     * The following is a description of the exact semantic. We describe BLPOP
     * but the two commands are identical, the only difference is that BLPOP
     * pops the element from the left (head) of the list, and BRPOP pops from
     * the right (tail).
     * <p>
     * <b>Non blocking behavior</b>
     * <p>
     * When BLPOP is called, if at least one of the specified keys contain a non
     * empty list, an element is popped from the head of the list and returned
     * to the caller together with the name of the key (BLPOP returns a two
     * elements array, the first element is the key, the second the popped
     * value).
     * <p>
     * Keys are scanned from left to right, so for instance if you issue BLPOP
     * list1 list2 list3 0 against a dataset where list1 does not exist but
     * list2 and list3 contain non empty lists, BLPOP guarantees to return an
     * element from the list stored at list2 (since it is the first non empty
     * list starting from the left).
     * <p>
     * <b>Blocking behavior</b>
     * <p>
     * If none of the specified keys exist or contain non empty lists, BLPOP
     * blocks until some other client performs a LPUSH or an RPUSH operation
     * against one of the lists.
     * <p>
     * Once new data is present on one of the lists, the client finally returns
     * with the name of the key unblocking it and the popped value.
     * <p>
     * When blocking, if a non-zero timeout is specified, the client will
     * unblock returning a nil special value if the specified amount of seconds
     * passed without a push operation against at least one of the specified
     * keys.
     * <p>
     * The timeout argument is interpreted as an integer value. A timeout of
     * zero means instead to block forever.
     * <p>
     * <b>Multiple clients blocking for the same keys</b>
     * <p>
     * Multiple clients can block for the same key. They are put into a queue,
     * so the first to be served will be the one that started to wait earlier,
     * in a first-blpopping first-served fashion.
     * <p>
     * <b>blocking POP inside a MULTI/EXEC transaction</b>
     * <p>
     * BLPOP and BRPOP can be used with pipelining (sending multiple commands
     * and reading the replies in batch), but it does not make sense to use
     * BLPOP or BRPOP inside a MULTI/EXEC block (a Redis transaction).
     * <p>
     * The behavior of BLPOP inside MULTI/EXEC when the list is empty is to
     * return a multi-bulk nil reply, exactly what happens when the timeout is
     * reached. If you like science fiction, think at it like if inside
     * MULTI/EXEC the time will flow at infinite speed :)
     * <p>
     * Time complexity: O(1)
     * 
     * @see #brpop(int, String...)
     * 
     * @param timeout
     * @param keys
     * @return BLPOP returns a two-elements array via a multi bulk reply in
     *         order to return both the unblocking key and the popped value.
     *         <p>
     *         When a non-zero timeout is specified, and the BLPOP operation
     *         timed out, the return value is a nil multi bulk reply. Most
     *         client values will return false or nil accordingly to the
     *         programming language used.
     */
    public List<String> blpop(final int timeout, final String... keys) {
	checkIsInMulti();
	List<String> args = new ArrayList<String>();
	for (String arg : keys) {
	    args.add(arg);
	}
	args.add(String.valueOf(timeout));

	client.blpop(args.toArray(new String[args.size()]));
	client.setTimeoutInfinite();
	final List<String> multiBulkReply = client.getMultiBulkReply();
	client.rollbackTimeout();
	return multiBulkReply;
    }

    /**
     * Sort a Set or a List accordingly to the specified parameters and store
     * the result at dstkey.
     * 
     * @see #sort(String, SortingParams)
     * @see #sort(String)
     * @see #sort(String, String)
     * 
     * @param key
     * @param sortingParameters
     * @param dstkey
     * @return The number of elements of the list at dstkey.
     */
    public Long sort(final String key, final SortingParams sortingParameters,
	    final String dstkey) {
	checkIsInMulti();
	client.sort(key, sortingParameters, dstkey);
	return client.getIntegerReply();
    }

    /**
     * Sort a Set or a List and Store the Result at dstkey.
     * <p>
     * Sort the elements contained in the List, Set, or Sorted Set value at key
     * and store the result at dstkey. By default sorting is numeric with
     * elements being compared as double precision floating point numbers. This
     * is the simplest form of SORT.
     * 
     * @see #sort(String)
     * @see #sort(String, SortingParams)
     * @see #sort(String, SortingParams, String)
     * 
     * @param key
     * @param dstkey
     * @return The number of elements of the list at dstkey.
     */
    public Long sort(final String key, final String dstkey) {
	checkIsInMulti();
	client.sort(key, dstkey);
	return client.getIntegerReply();
    }

    /**
     * BLPOP (and BRPOP) is a blocking list pop primitive. You can see this
     * commands as blocking versions of LPOP and RPOP able to block if the
     * specified keys don't exist or contain empty lists.
     * <p>
     * The following is a description of the exact semantic. We describe BLPOP
     * but the two commands are identical, the only difference is that BLPOP
     * pops the element from the left (head) of the list, and BRPOP pops from
     * the right (tail).
     * <p>
     * <b>Non blocking behavior</b>
     * <p>
     * When BLPOP is called, if at least one of the specified keys contain a non
     * empty list, an element is popped from the head of the list and returned
     * to the caller together with the name of the key (BLPOP returns a two
     * elements array, the first element is the key, the second the popped
     * value).
     * <p>
     * Keys are scanned from left to right, so for instance if you issue BLPOP
     * list1 list2 list3 0 against a dataset where list1 does not exist but
     * list2 and list3 contain non empty lists, BLPOP guarantees to return an
     * element from the list stored at list2 (since it is the first non empty
     * list starting from the left).
     * <p>
     * <b>Blocking behavior</b>
     * <p>
     * If none of the specified keys exist or contain non empty lists, BLPOP
     * blocks until some other client performs a LPUSH or an RPUSH operation
     * against one of the lists.
     * <p>
     * Once new data is present on one of the lists, the client finally returns
     * with the name of the key unblocking it and the popped value.
     * <p>
     * When blocking, if a non-zero timeout is specified, the client will
     * unblock returning a nil special value if the specified amount of seconds
     * passed without a push operation against at least one of the specified
     * keys.
     * <p>
     * The timeout argument is interpreted as an integer value. A timeout of
     * zero means instead to block forever.
     * <p>
     * <b>Multiple clients blocking for the same keys</b>
     * <p>
     * Multiple clients can block for the same key. They are put into a queue,
     * so the first to be served will be the one that started to wait earlier,
     * in a first-blpopping first-served fashion.
     * <p>
     * <b>blocking POP inside a MULTI/EXEC transaction</b>
     * <p>
     * BLPOP and BRPOP can be used with pipelining (sending multiple commands
     * and reading the replies in batch), but it does not make sense to use
     * BLPOP or BRPOP inside a MULTI/EXEC block (a Redis transaction).
     * <p>
     * The behavior of BLPOP inside MULTI/EXEC when the list is empty is to
     * return a multi-bulk nil reply, exactly what happens when the timeout is
     * reached. If you like science fiction, think at it like if inside
     * MULTI/EXEC the time will flow at infinite speed :)
     * <p>
     * Time complexity: O(1)
     * 
     * @see #blpop(int, String...)
     * 
     * @param timeout
     * @param keys
     * @return BLPOP returns a two-elements array via a multi bulk reply in
     *         order to return both the unblocking key and the popped value.
     *         <p>
     *         When a non-zero timeout is specified, and the BLPOP operation
     *         timed out, the return value is a nil multi bulk reply. Most
     *         client values will return false or nil accordingly to the
     *         programming language used.
     */
    public List<String> brpop(final int timeout, final String... keys) {
	checkIsInMulti();
	List<String> args = new ArrayList<String>();
	for (String arg : keys) {
	    args.add(arg);
	}
	args.add(String.valueOf(timeout));

	client.brpop(args.toArray(new String[args.size()]));
	client.setTimeoutInfinite();
	List<String> multiBulkReply = client.getMultiBulkReply();
	client.rollbackTimeout();

	return multiBulkReply;
    }

    /**
     * Request for authentication in a password protected Redis server. A Redis
     * server can be instructed to require a password before to allow clients to
     * issue commands. This is done using the requirepass directive in the Redis
     * configuration file. If the password given by the client is correct the
     * server replies with an OK status code reply and starts accepting commands
     * from the client. Otherwise an error is returned and the clients needs to
     * try a new password. Note that for the high performance nature of Redis it
     * is possible to try a lot of passwords in parallel in very short time, so
     * make sure to generate a strong and very long password so that this attack
     * is infeasible.
     * 
     * @param password
     * @return Status code reply
     */

    public String auth(final String password) {
	checkIsInMulti();
	client.auth(password);
	return client.getStatusCodeReply();
    }

    public void subscribe(JedisPubSub jedisPubSub, String... channels) {
	checkIsInMulti();
	connect();
	client.setTimeoutInfinite();
	jedisPubSub.proceed(client, channels);
	client.rollbackTimeout();
    }

    public Long publish(String channel, String message) {
	checkIsInMulti();
	client.publish(channel, message);
	return client.getIntegerReply();
    }

    public void psubscribe(JedisPubSub jedisPubSub, String... patterns) {
	checkIsInMulti();
	connect();
	client.setTimeoutInfinite();
	jedisPubSub.proceedWithPatterns(client, patterns);
	client.rollbackTimeout();
    }

    public Long zcount(final String key, final double min, final double max) {
	checkIsInMulti();
	client.zcount(key, min, max);
	return client.getIntegerReply();
    }

    /**
     * Return the all the elements in the sorted set at key with a score between
     * min and max (including elements with score equal to min or max).
     * <p>
     * The elements having the same score are returned sorted lexicographically
     * as ASCII strings (this follows from a property of Redis sorted sets and
     * does not involve further computation).
     * <p>
     * Using the optional
     * {@link #zrangeByScore(String, double, double, int, int) LIMIT} it's
     * possible to get only a range of the matching elements in an SQL-alike
     * way. Note that if offset is large the commands needs to traverse the list
     * for offset elements and this adds up to the O(M) figure.
     * <p>
     * The {@link #zcount(String, double, double) ZCOUNT} command is similar to
     * {@link #zrangeByScore(String, double, double) ZRANGEBYSCORE} but instead
     * of returning the actual elements in the specified interval, it just
     * returns the number of matching elements.
     * <p>
     * <b>Exclusive intervals and infinity</b>
     * <p>
     * min and max can be -inf and +inf, so that you are not required to know
     * what's the greatest or smallest element in order to take, for instance,
     * elements "up to a given value".
     * <p>
     * Also while the interval is for default closed (inclusive) it's possible
     * to specify open intervals prefixing the score with a "(" character, so
     * for instance:
     * <p>
     * {@code ZRANGEBYSCORE zset (1.3 5}
     * <p>
     * Will return all the values with score > 1.3 and <= 5, while for instance:
     * <p>
     * {@code ZRANGEBYSCORE zset (5 (10}
     * <p>
     * Will return all the values with score > 5 and < 10 (5 and 10 excluded).
     * <p>
     * <b>Time complexity:</b>
     * <p>
     * O(log(N))+O(M) with N being the number of elements in the sorted set and
     * M the number of elements returned by the command, so if M is constant
     * (for instance you always ask for the first ten elements with LIMIT) you
     * can consider it O(log(N))
     * 
     * @see #zrangeByScore(String, double, double)
     * @see #zrangeByScore(String, double, double, int, int)
     * @see #zrangeByScoreWithScores(String, double, double)
     * @see #zrangeByScoreWithScores(String, String, String)
     * @see #zrangeByScoreWithScores(String, double, double, int, int)
     * @see #zcount(String, double, double)
     * 
     * @param key
     * @param min
     * @param max
     * @return Multi bulk reply specifically a list of elements in the specified
     *         score range.
     */
    public Set<String> zrangeByScore(final String key, final double min,
	    final double max) {
	checkIsInMulti();
	client.zrangeByScore(key, min, max);
	return new LinkedHashSet<String>(client.getMultiBulkReply());
    }

    public Set<String> zrangeByScore(final String key, final String min,
	    final String max) {
	checkIsInMulti();
	client.zrangeByScore(key, min, max);
	return new LinkedHashSet<String>(client.getMultiBulkReply());
    }

    /**
     * Return the all the elements in the sorted set at key with a score between
     * min and max (including elements with score equal to min or max).
     * <p>
     * The elements having the same score are returned sorted lexicographically
     * as ASCII strings (this follows from a property of Redis sorted sets and
     * does not involve further computation).
     * <p>
     * Using the optional
     * {@link #zrangeByScore(String, double, double, int, int) LIMIT} it's
     * possible to get only a range of the matching elements in an SQL-alike
     * way. Note that if offset is large the commands needs to traverse the list
     * for offset elements and this adds up to the O(M) figure.
     * <p>
     * The {@link #zcount(String, double, double) ZCOUNT} command is similar to
     * {@link #zrangeByScore(String, double, double) ZRANGEBYSCORE} but instead
     * of returning the actual elements in the specified interval, it just
     * returns the number of matching elements.
     * <p>
     * <b>Exclusive intervals and infinity</b>
     * <p>
     * min and max can be -inf and +inf, so that you are not required to know
     * what's the greatest or smallest element in order to take, for instance,
     * elements "up to a given value".
     * <p>
     * Also while the interval is for default closed (inclusive) it's possible
     * to specify open intervals prefixing the score with a "(" character, so
     * for instance:
     * <p>
     * {@code ZRANGEBYSCORE zset (1.3 5}
     * <p>
     * Will return all the values with score > 1.3 and <= 5, while for instance:
     * <p>
     * {@code ZRANGEBYSCORE zset (5 (10}
     * <p>
     * Will return all the values with score > 5 and < 10 (5 and 10 excluded).
     * <p>
     * <b>Time complexity:</b>
     * <p>
     * O(log(N))+O(M) with N being the number of elements in the sorted set and
     * M the number of elements returned by the command, so if M is constant
     * (for instance you always ask for the first ten elements with LIMIT) you
     * can consider it O(log(N))
     * 
     * @see #zrangeByScore(String, double, double)
     * @see #zrangeByScore(String, double, double, int, int)
     * @see #zrangeByScoreWithScores(String, double, double)
     * @see #zrangeByScoreWithScores(String, double, double, int, int)
     * @see #zcount(String, double, double)
     * 
     * @param key
     * @param min
     * @param max
     * @return Multi bulk reply specifically a list of elements in the specified
     *         score range.
     */
    public Set<String> zrangeByScore(final String key, final double min,
	    final double max, final int offset, final int count) {
	checkIsInMulti();
	client.zrangeByScore(key, min, max, offset, count);
	return new LinkedHashSet<String>(client.getMultiBulkReply());
    }

    /**
     * Return the all the elements in the sorted set at key with a score between
     * min and max (including elements with score equal to min or max).
     * <p>
     * The elements having the same score are returned sorted lexicographically
     * as ASCII strings (this follows from a property of Redis sorted sets and
     * does not involve further computation).
     * <p>
     * Using the optional
     * {@link #zrangeByScore(String, double, double, int, int) LIMIT} it's
     * possible to get only a range of the matching elements in an SQL-alike
     * way. Note that if offset is large the commands needs to traverse the list
     * for offset elements and this adds up to the O(M) figure.
     * <p>
     * The {@link #zcount(String, double, double) ZCOUNT} command is similar to
     * {@link #zrangeByScore(String, double, double) ZRANGEBYSCORE} but instead
     * of returning the actual elements in the specified interval, it just
     * returns the number of matching elements.
     * <p>
     * <b>Exclusive intervals and infinity</b>
     * <p>
     * min and max can be -inf and +inf, so that you are not required to know
     * what's the greatest or smallest element in order to take, for instance,
     * elements "up to a given value".
     * <p>
     * Also while the interval is for default closed (inclusive) it's possible
     * to specify open intervals prefixing the score with a "(" character, so
     * for instance:
     * <p>
     * {@code ZRANGEBYSCORE zset (1.3 5}
     * <p>
     * Will return all the values with score > 1.3 and <= 5, while for instance:
     * <p>
     * {@code ZRANGEBYSCORE zset (5 (10}
     * <p>
     * Will return all the values with score > 5 and < 10 (5 and 10 excluded).
     * <p>
     * <b>Time complexity:</b>
     * <p>
     * O(log(N))+O(M) with N being the number of elements in the sorted set and
     * M the number of elements returned by the command, so if M is constant
     * (for instance you always ask for the first ten elements with LIMIT) you
     * can consider it O(log(N))
     * 
     * @see #zrangeByScore(String, double, double)
     * @see #zrangeByScore(String, double, double, int, int)
     * @see #zrangeByScoreWithScores(String, double, double)
     * @see #zrangeByScoreWithScores(String, double, double, int, int)
     * @see #zcount(String, double, double)
     * 
     * @param key
     * @param min
     * @param max
     * @return Multi bulk reply specifically a list of elements in the specified
     *         score range.
     */
    public Set<Tuple> zrangeByScoreWithScores(final String key,
	    final double min, final double max) {
	checkIsInMulti();
	client.zrangeByScoreWithScores(key, min, max);
	Set<Tuple> set = getTupledSet();
	return set;
    }

    /**
     * Return the all the elements in the sorted set at key with a score between
     * min and max (including elements with score equal to min or max).
     * <p>
     * The elements having the same score are returned sorted lexicographically
     * as ASCII strings (this follows from a property of Redis sorted sets and
     * does not involve further computation).
     * <p>
     * Using the optional
     * {@link #zrangeByScore(String, double, double, int, int) LIMIT} it's
     * possible to get only a range of the matching elements in an SQL-alike
     * way. Note that if offset is large the commands needs to traverse the list
     * for offset elements and this adds up to the O(M) figure.
     * <p>
     * The {@link #zcount(String, double, double) ZCOUNT} command is similar to
     * {@link #zrangeByScore(String, double, double) ZRANGEBYSCORE} but instead
     * of returning the actual elements in the specified interval, it just
     * returns the number of matching elements.
     * <p>
     * <b>Exclusive intervals and infinity</b>
     * <p>
     * min and max can be -inf and +inf, so that you are not required to know
     * what's the greatest or smallest element in order to take, for instance,
     * elements "up to a given value".
     * <p>
     * Also while the interval is for default closed (inclusive) it's possible
     * to specify open intervals prefixing the score with a "(" character, so
     * for instance:
     * <p>
     * {@code ZRANGEBYSCORE zset (1.3 5}
     * <p>
     * Will return all the values with score > 1.3 and <= 5, while for instance:
     * <p>
     * {@code ZRANGEBYSCORE zset (5 (10}
     * <p>
     * Will return all the values with score > 5 and < 10 (5 and 10 excluded).
     * <p>
     * <b>Time complexity:</b>
     * <p>
     * O(log(N))+O(M) with N being the number of elements in the sorted set and
     * M the number of elements returned by the command, so if M is constant
     * (for instance you always ask for the first ten elements with LIMIT) you
     * can consider it O(log(N))
     * 
     * @see #zrangeByScore(String, double, double)
     * @see #zrangeByScore(String, double, double, int, int)
     * @see #zrangeByScoreWithScores(String, double, double)
     * @see #zrangeByScoreWithScores(String, double, double, int, int)
     * @see #zcount(String, double, double)
     * 
     * @param key
     * @param min
     * @param max
     * @return Multi bulk reply specifically a list of elements in the specified
     *         score range.
     */
    public Set<Tuple> zrangeByScoreWithScores(final String key,
	    final double min, final double max, final int offset,
	    final int count) {
	checkIsInMulti();
	client.zrangeByScoreWithScores(key, min, max, offset, count);
	Set<Tuple> set = getTupledSet();
	return set;
    }

    private Set<Tuple> getTupledSet() {
	checkIsInMulti();
	List<String> membersWithScores = client.getMultiBulkReply();
	Set<Tuple> set = new LinkedHashSet<Tuple>();
	Iterator<String> iterator = membersWithScores.iterator();
	while (iterator.hasNext()) {
	    set.add(new Tuple(iterator.next(), Double.valueOf(iterator.next())));
	}
	return set;
    }

    public Set<String> zrevrangeByScore(final String key, final double max,
	    final double min) {
	checkIsInMulti();
	client.zrevrangeByScore(key, max, min);
	return new LinkedHashSet<String>(client.getMultiBulkReply());
    }

    public Set<String> zrevrangeByScore(final String key, final String max,
	    final String min) {
	checkIsInMulti();
	client.zrevrangeByScore(key, max, min);
	return new LinkedHashSet<String>(client.getMultiBulkReply());
    }

    public Set<String> zrevrangeByScore(final String key, final double max,
	    final double min, final int offset, final int count) {
	checkIsInMulti();
	client.zrevrangeByScore(key, max, min, offset, count);
	return new LinkedHashSet<String>(client.getMultiBulkReply());
    }

    public Set<Tuple> zrevrangeByScoreWithScores(final String key,
	    final double max, final double min) {
	checkIsInMulti();
	client.zrevrangeByScoreWithScores(key, max, min);
	Set<Tuple> set = getTupledSet();
	return set;
    }

    public Set<Tuple> zrevrangeByScoreWithScores(final String key,
	    final double max, final double min, final int offset,
	    final int count) {
	checkIsInMulti();
	client.zrevrangeByScoreWithScores(key, max, min, offset, count);
	Set<Tuple> set = getTupledSet();
	return set;
    }

    /**
     * Remove all elements in the sorted set at key with rank between start and
     * end. Start and end are 0-based with rank 0 being the element with the
     * lowest score. Both start and end can be negative numbers, where they
     * indicate offsets starting at the element with the highest rank. For
     * example: -1 is the element with the highest score, -2 the element with
     * the second highest score and so forth.
     * <p>
     * <b>Time complexity:</b> O(log(N))+O(M) with N being the number of
     * elements in the sorted set and M the number of elements removed by the
     * operation
     * 
     */
    public Long zremrangeByRank(final String key, final int start, final int end) {
	checkIsInMulti();
	client.zremrangeByRank(key, start, end);
	return client.getIntegerReply();
    }

    /**
     * Remove all the elements in the sorted set at key with a score between min
     * and max (including elements with score equal to min or max).
     * <p>
     * <b>Time complexity:</b>
     * <p>
     * O(log(N))+O(M) with N being the number of elements in the sorted set and
     * M the number of elements removed by the operation
     * 
     * @param key
     * @param start
     * @param end
     * @return Integer reply, specifically the number of elements removed.
     */
    public Long zremrangeByScore(final String key, final double start,
	    final double end) {
	checkIsInMulti();
	client.zremrangeByScore(key, start, end);
	return client.getIntegerReply();
    }

    /**
     * Creates a union or intersection of N sorted sets given by keys k1 through
     * kN, and stores it at dstkey. It is mandatory to provide the number of
     * input keys N, before passing the input keys and the other (optional)
     * arguments.
     * <p>
     * As the terms imply, the {@link #zinterstore(String, String...)
     * ZINTERSTORE} command requires an element to be present in each of the
     * given inputs to be inserted in the result. The
     * {@link #zunionstore(String, String...) ZUNIONSTORE} command inserts all
     * elements across all inputs.
     * <p>
     * Using the WEIGHTS option, it is possible to add weight to each input
     * sorted set. This means that the score of each element in the sorted set
     * is first multiplied by this weight before being passed to the
     * aggregation. When this option is not given, all weights default to 1.
     * <p>
     * With the AGGREGATE option, it's possible to specify how the results of
     * the union or intersection are aggregated. This option defaults to SUM,
     * where the score of an element is summed across the inputs where it
     * exists. When this option is set to be either MIN or MAX, the resulting
     * set will contain the minimum or maximum score of an element across the
     * inputs where it exists.
     * <p>
     * <b>Time complexity:</b> O(N) + O(M log(M)) with N being the sum of the
     * sizes of the input sorted sets, and M being the number of elements in the
     * resulting sorted set
     * 
     * @see #zunionstore(String, String...)
     * @see #zunionstore(String, ZParams, String...)
     * @see #zinterstore(String, String...)
     * @see #zinterstore(String, ZParams, String...)
     * 
     * @param dstkey
     * @param sets
     * @return Integer reply, specifically the number of elements in the sorted
     *         set at dstkey
     */
    public Long zunionstore(final String dstkey, final String... sets) {
	checkIsInMulti();
	client.zunionstore(dstkey, sets);
	return client.getIntegerReply();
    }

    /**
     * Creates a union or intersection of N sorted sets given by keys k1 through
     * kN, and stores it at dstkey. It is mandatory to provide the number of
     * input keys N, before passing the input keys and the other (optional)
     * arguments.
     * <p>
     * As the terms imply, the {@link #zinterstore(String, String...)
     * ZINTERSTORE} command requires an element to be present in each of the
     * given inputs to be inserted in the result. The
     * {@link #zunionstore(String, String...) ZUNIONSTORE} command inserts all
     * elements across all inputs.
     * <p>
     * Using the WEIGHTS option, it is possible to add weight to each input
     * sorted set. This means that the score of each element in the sorted set
     * is first multiplied by this weight before being passed to the
     * aggregation. When this option is not given, all weights default to 1.
     * <p>
     * With the AGGREGATE option, it's possible to specify how the results of
     * the union or intersection are aggregated. This option defaults to SUM,
     * where the score of an element is summed across the inputs where it
     * exists. When this option is set to be either MIN or MAX, the resulting
     * set will contain the minimum or maximum score of an element across the
     * inputs where it exists.
     * <p>
     * <b>Time complexity:</b> O(N) + O(M log(M)) with N being the sum of the
     * sizes of the input sorted sets, and M being the number of elements in the
     * resulting sorted set
     * 
     * @see #zunionstore(String, String...)
     * @see #zunionstore(String, ZParams, String...)
     * @see #zinterstore(String, String...)
     * @see #zinterstore(String, ZParams, String...)
     * 
     * @param dstkey
     * @param sets
     * @param params
     * @return Integer reply, specifically the number of elements in the sorted
     *         set at dstkey
     */
    public Long zunionstore(final String dstkey, final ZParams params,
	    final String... sets) {
	checkIsInMulti();
	client.zunionstore(dstkey, params, sets);
	return client.getIntegerReply();
    }

    /**
     * Creates a union or intersection of N sorted sets given by keys k1 through
     * kN, and stores it at dstkey. It is mandatory to provide the number of
     * input keys N, before passing the input keys and the other (optional)
     * arguments.
     * <p>
     * As the terms imply, the {@link #zinterstore(String, String...)
     * ZINTERSTORE} command requires an element to be present in each of the
     * given inputs to be inserted in the result. The
     * {@link #zunionstore(String, String...) ZUNIONSTORE} command inserts all
     * elements across all inputs.
     * <p>
     * Using the WEIGHTS option, it is possible to add weight to each input
     * sorted set. This means that the score of each element in the sorted set
     * is first multiplied by this weight before being passed to the
     * aggregation. When this option is not given, all weights default to 1.
     * <p>
     * With the AGGREGATE option, it's possible to specify how the results of
     * the union or intersection are aggregated. This option defaults to SUM,
     * where the score of an element is summed across the inputs where it
     * exists. When this option is set to be either MIN or MAX, the resulting
     * set will contain the minimum or maximum score of an element across the
     * inputs where it exists.
     * <p>
     * <b>Time complexity:</b> O(N) + O(M log(M)) with N being the sum of the
     * sizes of the input sorted sets, and M being the number of elements in the
     * resulting sorted set
     * 
     * @see #zunionstore(String, String...)
     * @see #zunionstore(String, ZParams, String...)
     * @see #zinterstore(String, String...)
     * @see #zinterstore(String, ZParams, String...)
     * 
     * @param dstkey
     * @param sets
     * @return Integer reply, specifically the number of elements in the sorted
     *         set at dstkey
     */
    public Long zinterstore(final String dstkey, final String... sets) {
	checkIsInMulti();
	client.zinterstore(dstkey, sets);
	return client.getIntegerReply();
    }

    /**
     * Creates a union or intersection of N sorted sets given by keys k1 through
     * kN, and stores it at dstkey. It is mandatory to provide the number of
     * input keys N, before passing the input keys and the other (optional)
     * arguments.
     * <p>
     * As the terms imply, the {@link #zinterstore(String, String...)
     * ZINTERSTORE} command requires an element to be present in each of the
     * given inputs to be inserted in the result. The
     * {@link #zunionstore(String, String...) ZUNIONSTORE} command inserts all
     * elements across all inputs.
     * <p>
     * Using the WEIGHTS option, it is possible to add weight to each input
     * sorted set. This means that the score of each element in the sorted set
     * is first multiplied by this weight before being passed to the
     * aggregation. When this option is not given, all weights default to 1.
     * <p>
     * With the AGGREGATE option, it's possible to specify how the results of
     * the union or intersection are aggregated. This option defaults to SUM,
     * where the score of an element is summed across the inputs where it
     * exists. When this option is set to be either MIN or MAX, the resulting
     * set will contain the minimum or maximum score of an element across the
     * inputs where it exists.
     * <p>
     * <b>Time complexity:</b> O(N) + O(M log(M)) with N being the sum of the
     * sizes of the input sorted sets, and M being the number of elements in the
     * resulting sorted set
     * 
     * @see #zunionstore(String, String...)
     * @see #zunionstore(String, ZParams, String...)
     * @see #zinterstore(String, String...)
     * @see #zinterstore(String, ZParams, String...)
     * 
     * @param dstkey
     * @param sets
     * @param params
     * @return Integer reply, specifically the number of elements in the sorted
     *         set at dstkey
     */
    public Long zinterstore(final String dstkey, final ZParams params,
	    final String... sets) {
	checkIsInMulti();
	client.zinterstore(dstkey, params, sets);
	return client.getIntegerReply();
    }

    public Long strlen(final String key) {
	client.strlen(key);
	return client.getIntegerReply();
    }

    public Long lpushx(final String key, final String string) {
	client.lpushx(key, string);
	return client.getIntegerReply();
    }

    /**
     * Undo a {@link #expire(String, int) expire} at turning the expire key into
     * a normal key.
     * <p>
     * Time complexity: O(1)
     * 
     * @param key
     * @return Integer reply, specifically: 1: the key is now persist. 0: the
     *         key is not persist (only happens when key not set).
     */
    public Long persist(final String key) {
	client.persist(key);
	return client.getIntegerReply();
    }

    public Long rpushx(final String key, final String string) {
	client.rpushx(key, string);
	return client.getIntegerReply();
    }

    public String echo(final String string) {
	client.echo(string);
	return client.getBulkReply();
    }

    public Long linsert(final String key, final LIST_POSITION where,
	    final String pivot, final String value) {
	client.linsert(key, where, pivot, value);
	return client.getIntegerReply();
    }

    /**
     * Pop a value from a list, push it to another list and return it; or block
     * until one is available
     * 
     * @param source
     * @param destination
     * @param timeout
     * @return the element
     */
    public String brpoplpush(String source, String destination, int timeout) {
	client.brpoplpush(source, destination, timeout);
	client.setTimeoutInfinite();
	String reply = client.getBulkReply();
	client.rollbackTimeout();
	return reply;
    }

    /**
     * Sets or clears the bit at offset in the string value stored at key
     * 
     * @param key
     * @param offset
     * @param value
     * @return
     */
    public Boolean setbit(String key, long offset, boolean value) {
	client.setbit(key, offset, value);
	return client.getIntegerReply() == 1;
    }

    /**
     * Returns the bit value at offset in the string value stored at key
     * 
     * @param key
     * @param offset
     * @return
     */
    public Boolean getbit(String key, long offset) {
	client.getbit(key, offset);
	return client.getIntegerReply() == 1;
    }

    public Long setrange(String key, long offset, String value) {
	client.setrange(key, offset, value);
	return client.getIntegerReply();
    }

    public String getrange(String key, long startOffset, long endOffset) {
	client.getrange(key, startOffset, endOffset);
	return client.getBulkReply();
    }

    /**
     * Retrieve the configuration of a running Redis server. Not all the
     * configuration parameters are supported.
     * <p>
     * CONFIG GET returns the current configuration parameters. This sub command
     * only accepts a single argument, that is glob style pattern. All the
     * configuration parameters matching this parameter are reported as a list
     * of key-value pairs.
     * <p>
     * <b>Example:</b>
     * 
     * <pre>
     * $ redis-cli config get '*'
     * 1. "dbfilename"
     * 2. "dump.rdb"
     * 3. "requirepass"
     * 4. (nil)
     * 5. "masterauth"
     * 6. (nil)
     * 7. "maxmemory"
     * 8. "0\n"
     * 9. "appendfsync"
     * 10. "everysec"
     * 11. "save"
     * 12. "3600 1 300 100 60 10000"
     * 
     * $ redis-cli config get 'm*'
     * 1. "masterauth"
     * 2. (nil)
     * 3. "maxmemory"
     * 4. "0\n"
     * </pre>
     * 
     * @param pattern
     * @return Bulk reply.
     */
    public List<String> configGet(final String pattern) {
	client.configGet(pattern);
	return client.getMultiBulkReply();
    }

    /**
     * Alter the configuration of a running Redis server. Not all the
     * configuration parameters are supported.
     * <p>
     * The list of configuration parameters supported by CONFIG SET can be
     * obtained issuing a {@link #configGet(String) CONFIG GET *} command.
     * <p>
     * The configuration set using CONFIG SET is immediately loaded by the Redis
     * server that will start acting as specified starting from the next
     * command.
     * <p>
     * 
     * <b>Parameters value format</b>
     * <p>
     * The value of the configuration parameter is the same as the one of the
     * same parameter in the Redis configuration file, with the following
     * exceptions:
     * <p>
     * <ul>
     * <li>The save paramter is a list of space-separated integers. Every pair
     * of integers specify the time and number of changes limit to trigger a
     * save. For instance the command CONFIG SET save "3600 10 60 10000" will
     * configure the server to issue a background saving of the RDB file every
     * 3600 seconds if there are at least 10 changes in the dataset, and every
     * 60 seconds if there are at least 10000 changes. To completely disable
     * automatic snapshots just set the parameter as an empty string.
     * <li>All the integer parameters representing memory are returned and
     * accepted only using bytes as unit.
     * </ul>
     * 
     * @param parameter
     * @param value
     * @return Status code reply
     */
    public String configSet(final String parameter, final String value) {
<<<<<<< HEAD
	client.configSet(parameter, value);
	return client.getStatusCodeReply();
    }

    public Object eval(String script, int keyCount, String... params) {
	client.setTimeoutInfinite();
	client.eval(script, keyCount, params);

	return getEvalResult();
    }

    private String[] getParams(List<String> keys, List<String> args) {
	int keyCount = keys.size();
	int argCount = args.size();

	String[] params = new String[keyCount + args.size()];

	for (int i = 0; i < keyCount; i++)
	    params[i] = keys.get(i);

	for (int i = 0; i < argCount; i++)
	    params[keyCount + i] = args.get(i);

	return params;
    }

    public Object eval(String script, List<String> keys, List<String> args) {
	return eval(script, keys.size(), getParams(keys, args));
    }

    public Object eval(String script) {
	return eval(script, 0);
    }

    public Object evalsha(String script) {
	return evalsha(script, 0);
    }

    private Object getEvalResult() {
	Object result = client.getOne();

	if (result instanceof byte[])
	    return SafeEncoder.encode((byte[]) result);

	if (result instanceof List<?>) {
	    List<?> list = (List<?>) result;
	    List<String> listResult = new ArrayList<String>(list.size());
	    for (Object bin : list)
		listResult.add(SafeEncoder.encode((byte[]) bin));

	    return listResult;
	}

	return result;
    }

    public Object evalsha(String sha1, List<String> keys, List<String> args) {
	return evalsha(sha1, keys.size(), getParams(keys, args));
    }

    public Object evalsha(String sha1, int keyCount, String... params) {
	checkIsInMulti();
	client.evalsha(sha1, keyCount, params);

	return getEvalResult();
    }

    public Boolean scriptExists(String sha1) {
	String[] a = new String[1];
	a[0] = sha1;
	return scriptExists(a).get(0);
    }

    public List<Boolean> scriptExists(String... sha1) {
	client.scriptExists(sha1);
	List<Long> result = client.getIntegerMultiBulkReply();
	List<Boolean> exists = new ArrayList<Boolean>();

	for (Long value : result)
	    exists.add(value == 1);

	return exists;
    }

    public String scriptLoad(String script) {
	client.scriptLoad(script);
	return client.getBulkReply();
    }

    public List<Slowlog> slowlogGet() {
	client.slowlogGet();
	return Slowlog.from(client.getObjectMultiBulkReply());
    }

    public List<Slowlog> slowlogGet(long entries) {
	client.slowlogGet(entries);
	return Slowlog.from(client.getObjectMultiBulkReply());
    }
=======
        client.configSet(parameter, value);
        return client.getStatusCodeReply();
    }

	public Long objectRefcount(String string) {
		client.objectRefcount(string);
		return client.getIntegerReply();
	}
	
	public String objectEncoding(String string) {
		client.objectEncoding(string);
		return client.getBulkReply();
	}

	public Long objectIdletime(String string) {
		client.objectIdletime(string);
		return client.getIntegerReply();
	}
>>>>>>> d102ccf1
}<|MERGE_RESOLUTION|>--- conflicted
+++ resolved
@@ -2693,7 +2693,6 @@
      * @return Status code reply
      */
     public String configSet(final String parameter, final String value) {
-<<<<<<< HEAD
 	client.configSet(parameter, value);
 	return client.getStatusCodeReply();
     }
@@ -2792,24 +2791,19 @@
 	client.slowlogGet(entries);
 	return Slowlog.from(client.getObjectMultiBulkReply());
     }
-=======
-        client.configSet(parameter, value);
-        return client.getStatusCodeReply();
-    }
-
-	public Long objectRefcount(String string) {
-		client.objectRefcount(string);
-		return client.getIntegerReply();
-	}
-	
-	public String objectEncoding(String string) {
-		client.objectEncoding(string);
-		return client.getBulkReply();
-	}
-
-	public Long objectIdletime(String string) {
-		client.objectIdletime(string);
-		return client.getIntegerReply();
-	}
->>>>>>> d102ccf1
+
+    public Long objectRefcount(String string) {
+	client.objectRefcount(string);
+	return client.getIntegerReply();
+    }
+
+    public String objectEncoding(String string) {
+	client.objectEncoding(string);
+	return client.getBulkReply();
+    }
+
+    public Long objectIdletime(String string) {
+	client.objectIdletime(string);
+	return client.getIntegerReply();
+    }
 }