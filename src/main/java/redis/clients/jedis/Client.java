--- conflicted
+++ resolved
@@ -44,24 +44,18 @@
     get(SafeEncoder.encode(key));
   }
 
-<<<<<<< HEAD
-  @Override
-=======
+  @Override
   @Deprecated
->>>>>>> b5407756
   public void exists(final String key) {
     exists(SafeEncoder.encode(key));
   }
 
-<<<<<<< HEAD
-  @Override
-=======
+  @Override
   public void exists(final String... keys) {
     final byte[][] bkeys = SafeEncoder.encodeMany(keys);
     exists(bkeys);
   }
 
->>>>>>> b5407756
   public void del(final String... keys) {
     final byte[][] bkeys = new byte[keys.length][];
     for (int i = 0; i < keys.length; i++) {
