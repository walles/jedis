--- conflicted
+++ resolved
@@ -790,14 +790,9 @@
   }
 
   @Override
-<<<<<<< HEAD
-  public List<Long> lpos(final byte[] key, final byte[] element, final LPosParams params, final long count) {
-    return new JedisClusterCommand<List<Long>>(connectionHandler, maxAttempts, this.maxTotalRetriesDuration) {
-=======
   public List<Long> lpos(final byte[] key, final byte[] element, final LPosParams params,
       final long count) {
     return new JedisClusterCommand<List<Long>>(connectionHandler, maxAttempts) {
->>>>>>> 844477cb
       @Override
       public List<Long> execute(Jedis connection) {
         return connection.lpos(key, element, params, count);
@@ -2193,11 +2188,8 @@
           + " ( curly-brackets enclosed strings )");
     }
 
-<<<<<<< HEAD
-    return new JedisClusterCommand< ScanResult<byte[]>>(connectionHandler, maxAttempts, this.maxTotalRetriesDuration) {
-=======
-    return new JedisClusterCommand<ScanResult<byte[]>>(connectionHandler, maxAttempts) {
->>>>>>> 844477cb
+    return new JedisClusterCommand<ScanResult<byte[]>>(connectionHandler, maxAttempts,
+                                                       this.maxTotalRetriesDuration) {
       @Override
       public ScanResult<byte[]> execute(Jedis connection) {
         return connection.scan(cursor, params);
@@ -2208,12 +2200,8 @@
   @Override
   public ScanResult<Map.Entry<byte[], byte[]>> hscan(final byte[] key, final byte[] cursor) {
     return new JedisClusterCommand<ScanResult<Map.Entry<byte[], byte[]>>>(connectionHandler,
-<<<<<<< HEAD
                                                                           maxAttempts,
                                                                           this.maxTotalRetriesDuration) {
-=======
-        maxAttempts) {
->>>>>>> 844477cb
       @Override
       public ScanResult<Map.Entry<byte[], byte[]>> execute(Jedis connection) {
         return connection.hscan(key, cursor);
@@ -2225,12 +2213,8 @@
   public ScanResult<Map.Entry<byte[], byte[]>> hscan(final byte[] key, final byte[] cursor,
       final ScanParams params) {
     return new JedisClusterCommand<ScanResult<Map.Entry<byte[], byte[]>>>(connectionHandler,
-<<<<<<< HEAD
                                                                           maxAttempts,
                                                                           this.maxTotalRetriesDuration) {
-=======
-        maxAttempts) {
->>>>>>> 844477cb
       @Override
       public ScanResult<Map.Entry<byte[], byte[]>> execute(Jedis connection) {
         return connection.hscan(key, cursor, params);
@@ -2329,14 +2313,9 @@
   }
 
   @Override
-<<<<<<< HEAD
-  public byte[] xadd(final byte[] key, final byte[] id, final Map<byte[], byte[]> hash, final long maxLen, final boolean approximateLength){
-    return new JedisClusterCommand<byte[]>(connectionHandler, maxAttempts, this.maxTotalRetriesDuration) {
-=======
   public byte[] xadd(final byte[] key, final byte[] id, final Map<byte[], byte[]> hash,
       final long maxLen, final boolean approximateLength) {
-    return new JedisClusterCommand<byte[]>(connectionHandler, maxAttempts) {
->>>>>>> 844477cb
+    return new JedisClusterCommand<byte[]>(connectionHandler, maxAttempts, this.maxTotalRetriesDuration) {
       @Override
       public byte[] execute(Jedis connection) {
         return connection.xadd(key, id, hash, maxLen, approximateLength);
@@ -2355,14 +2334,9 @@
   }
 
   @Override
-<<<<<<< HEAD
-  public List<byte[]> xrange(final byte[] key, final byte[] start, final byte[] end, final long count) {
-    return new JedisClusterCommand<List<byte[]>>(connectionHandler, maxAttempts, this.maxTotalRetriesDuration) {
-=======
   public List<byte[]> xrange(final byte[] key, final byte[] start, final byte[] end,
       final long count) {
-    return new JedisClusterCommand<List<byte[]>>(connectionHandler, maxAttempts) {
->>>>>>> 844477cb
+    return new JedisClusterCommand<List<byte[]>>(connectionHandler, maxAttempts, this.maxTotalRetriesDuration) {
       @Override
       public List<byte[]> execute(Jedis connection) {
         return connection.xrange(key, start, end, count);
@@ -2381,14 +2355,9 @@
   }
 
   @Override
-<<<<<<< HEAD
-  public List<byte[]> xrevrange(final byte[] key, final byte[] end, final byte[] start, final int count) {
-    return new JedisClusterCommand<List<byte[]>>(connectionHandler, maxAttempts, this.maxTotalRetriesDuration) {
-=======
   public List<byte[]> xrevrange(final byte[] key, final byte[] end, final byte[] start,
       final int count) {
-    return new JedisClusterCommand<List<byte[]>>(connectionHandler, maxAttempts) {
->>>>>>> 844477cb
+    return new JedisClusterCommand<List<byte[]>>(connectionHandler, maxAttempts, this.maxTotalRetriesDuration) {
       @Override
       public List<byte[]> execute(Jedis connection) {
         return connection.xrevrange(key, end, start, count);
@@ -2399,13 +2368,8 @@
   @Override
   public List<byte[]> xread(final int count, final long block, final Map<byte[], byte[]> streams) {
     byte[][] keys = streams.keySet().toArray(new byte[streams.size()][]);
-<<<<<<< HEAD
-    
+
     return new JedisClusterCommand<List<byte[]>>(connectionHandler, maxAttempts, this.maxTotalRetriesDuration) {
-=======
-
-    return new JedisClusterCommand<List<byte[]>>(connectionHandler, maxAttempts) {
->>>>>>> 844477cb
       @Override
       public List<byte[]> execute(Jedis connection) {
         return connection.xread(count, block, streams);
@@ -2424,14 +2388,9 @@
   }
 
   @Override
-<<<<<<< HEAD
-  public String xgroupCreate(final byte[] key, final byte[] consumer, final byte[] id, final boolean makeStream) {
-    return new JedisClusterCommand<String>(connectionHandler, maxAttempts, this.maxTotalRetriesDuration) {
-=======
   public String xgroupCreate(final byte[] key, final byte[] consumer, final byte[] id,
       final boolean makeStream) {
-    return new JedisClusterCommand<String>(connectionHandler, maxAttempts) {
->>>>>>> 844477cb
+    return new JedisClusterCommand<String>(connectionHandler, maxAttempts, this.maxTotalRetriesDuration) {
       @Override
       public String execute(Jedis connection) {
         return connection.xgroupCreate(key, consumer, id, makeStream);
@@ -2474,13 +2433,8 @@
       final long block, final boolean noAck, final Map<byte[], byte[]> streams) {
 
     byte[][] keys = streams.keySet().toArray(new byte[streams.size()][]);
-<<<<<<< HEAD
-    
+
     return new JedisClusterCommand<List<byte[]>>(connectionHandler, maxAttempts, this.maxTotalRetriesDuration) {
-=======
-
-    return new JedisClusterCommand<List<byte[]>>(connectionHandler, maxAttempts) {
->>>>>>> 844477cb
       @Override
       public List<byte[]> execute(Jedis connection) {
         return connection.xreadGroup(groupname, consumer, count, block, noAck, streams);
@@ -2509,15 +2463,9 @@
   }
 
   @Override
-<<<<<<< HEAD
-  public List<Object> xpending(final byte[] key, final byte[] groupname, final byte[] start, final byte[] end, 
-      final int count, final byte[] consumername) {
-    return new JedisClusterCommand<List<Object>>(connectionHandler, maxAttempts, this.maxTotalRetriesDuration) {
-=======
   public List<Object> xpending(final byte[] key, final byte[] groupname, final byte[] start,
       final byte[] end, final int count, final byte[] consumername) {
-    return new JedisClusterCommand<List<Object>>(connectionHandler, maxAttempts) {
->>>>>>> 844477cb
+    return new JedisClusterCommand<List<Object>>(connectionHandler, maxAttempts, this.maxTotalRetriesDuration) {
       @Override
       public List<Object> execute(Jedis connection) {
         return connection.xpending(key, groupname, start, end, count, consumername);
@@ -2526,16 +2474,10 @@
   }
 
   @Override
-<<<<<<< HEAD
-  public List<byte[]> xclaim(final byte[] key, final byte[] groupname, final byte[] consumername, 
-      final long minIdleTime, final long newIdleTime, final int retries, final boolean force, final byte[][] ids) {
-    return new JedisClusterCommand<List<byte[]>>(connectionHandler, maxAttempts, this.maxTotalRetriesDuration) {
-=======
   public List<byte[]> xclaim(final byte[] key, final byte[] groupname, final byte[] consumername,
       final long minIdleTime, final long newIdleTime, final int retries, final boolean force,
       final byte[][] ids) {
-    return new JedisClusterCommand<List<byte[]>>(connectionHandler, maxAttempts) {
->>>>>>> 844477cb
+    return new JedisClusterCommand<List<byte[]>>(connectionHandler, maxAttempts, this.maxTotalRetriesDuration) {
       @Override
       public List<byte[]> execute(Jedis connection) {
         return connection.xclaim(key, groupname, consumername, minIdleTime, newIdleTime, retries,
@@ -2563,14 +2505,9 @@
     }.runBinary(sampleKey);
   }
 
-<<<<<<< HEAD
-  public Object sendBlockingCommand(final byte[] sampleKey, final ProtocolCommand cmd, final byte[]... args) {
-    return new JedisClusterCommand<Object>(connectionHandler, maxAttempts, this.maxTotalRetriesDuration) {
-=======
   public Object sendBlockingCommand(final byte[] sampleKey, final ProtocolCommand cmd,
       final byte[]... args) {
-    return new JedisClusterCommand<Object>(connectionHandler, maxAttempts) {
->>>>>>> 844477cb
+    return new JedisClusterCommand<Object>(connectionHandler, maxAttempts, this.maxTotalRetriesDuration) {
       @Override
       public Object execute(Jedis connection) {
         return connection.sendBlockingCommand(cmd, args);
