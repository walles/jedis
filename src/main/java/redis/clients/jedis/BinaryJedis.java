package redis.clients.jedis;

import static redis.clients.jedis.Protocol.toByteArray;

import java.io.Closeable;
import java.io.Serializable;
import java.net.URI;
import java.util.AbstractMap;
import java.util.AbstractSet;
import java.util.ArrayList;
import java.util.Collection;
import java.util.Collections;
import java.util.Iterator;
import java.util.LinkedHashSet;
import java.util.List;
import java.util.Map;
import java.util.Set;

import javax.net.ssl.HostnameVerifier;
import javax.net.ssl.SSLParameters;
import javax.net.ssl.SSLSocketFactory;

import redis.clients.jedis.commands.AdvancedBinaryJedisCommands;
import redis.clients.jedis.commands.BasicCommands;
import redis.clients.jedis.commands.BinaryJedisCommands;
import redis.clients.jedis.commands.BinaryScriptingCommands;
import redis.clients.jedis.commands.MultiKeyBinaryCommands;
import redis.clients.jedis.commands.ProtocolCommand;
import redis.clients.jedis.exceptions.InvalidURIException;
import redis.clients.jedis.exceptions.JedisDataException;
import redis.clients.jedis.exceptions.JedisException;
import redis.clients.jedis.params.ClientKillParams;
import redis.clients.jedis.params.GeoRadiusParam;
import redis.clients.jedis.params.GeoRadiusStoreParam;
import redis.clients.jedis.params.MigrateParams;
import redis.clients.jedis.params.SetParams;
import redis.clients.jedis.params.ZAddParams;
import redis.clients.jedis.params.ZIncrByParams;
import redis.clients.jedis.params.LPosParams;
import redis.clients.jedis.util.JedisByteHashMap;
import redis.clients.jedis.util.JedisURIHelper;

public class BinaryJedis implements BasicCommands, BinaryJedisCommands, MultiKeyBinaryCommands,
    AdvancedBinaryJedisCommands, BinaryScriptingCommands, Closeable {

  protected final Client client;
  protected Transaction transaction = null;
  protected Pipeline pipeline = null;
  protected static final byte[][] DUMMY_ARRAY = new byte[0][];

  public BinaryJedis() {
    client = new Client();
  }

  /**
   * @deprecated This constructor will not support a host string in future. It will accept only a
   * uri string. {@link JedisURIHelper#isValid(java.net.URI)} can used before this. If this
   * constructor was being used with a host, it can be replaced with
   * {@link #BinaryJedis(java.lang.String, int)} with the host and {@link Protocol#DEFAULT_PORT}.
   * @param uriString
   */
  @Deprecated
  public BinaryJedis(final String uriString) {
    URI uri = URI.create(uriString);
    if (JedisURIHelper.isValid(uri)) {
      client = createClientFromURI(uri);
      initializeFromURI(uri);
    } else {
      client = new Client(uriString);
    }
  }

  public BinaryJedis(final HostAndPort hp) {
    this(hp, DefaultJedisClientConfig.builder().build());
  }

  public BinaryJedis(final String host, final int port) {
    client = new Client(host, port);
  }

  public BinaryJedis(final String host, final int port, final JedisClientConfig config) {
    this(new HostAndPort(host, port), config);
  }

  public BinaryJedis(final HostAndPort hostPort, final JedisClientConfig config) {
    client = new Client(hostPort, config);
    initializeFromClientConfig(config);
  }

  private void initializeFromClientConfig(JedisClientConfig config) {
    try {
      connect();
      String password = config.getPassword();
      if (password != null) {
        String user = config.getUser();
        if (user != null) {
          auth(user, password);
        } else {
          auth(password);
        }
      }
      int dbIndex = config.getDatabase();
      if (dbIndex > 0) {
        select(dbIndex);
      }
      String clientName = config.getClientName();
      if (clientName != null) {
        // TODO: need to figure out something without encoding
        clientSetname(redis.clients.jedis.util.SafeEncoder.encode(clientName));
      }
    } catch (JedisException je) {
      try {
        if (isConnected()) {
          quit();
        }
        disconnect();
      } catch (Exception e) {
        //
      }
      throw je;
    }
  }

  public BinaryJedis(final String host, final int port, final boolean ssl) {
    this(host, port, DefaultJedisClientConfig.builder().withSsl(ssl).build());
  }

  public BinaryJedis(final String host, final int port, final boolean ssl,
      final SSLSocketFactory sslSocketFactory, final SSLParameters sslParameters,
      final HostnameVerifier hostnameVerifier) {
    this(host, port, DefaultJedisClientConfig.builder().withSsl(ssl)
        .withSslSocketFactory(sslSocketFactory).withSslParameters(sslParameters)
        .withHostnameVerifier(hostnameVerifier).build());
  }

  public BinaryJedis(final String host, final int port, final int timeout) {
    this(host, port, timeout, timeout);
  }

  public BinaryJedis(final String host, final int port, final int timeout, final boolean ssl) {
    this(host, port, timeout, timeout, ssl);
  }

  public BinaryJedis(final String host, final int port, final int timeout, final boolean ssl,
      final SSLSocketFactory sslSocketFactory, final SSLParameters sslParameters,
      final HostnameVerifier hostnameVerifier) {
    this(host, port, timeout, timeout, ssl, sslSocketFactory, sslParameters, hostnameVerifier);
  }

  public BinaryJedis(final String host, final int port, final int connectionTimeout,
      final int soTimeout) {
    this(host, port, DefaultJedisClientConfig.builder()
        .withConnectionTimeoutMillis(connectionTimeout).withSoTimeoutMillis(soTimeout).build());
  }

  public BinaryJedis(final String host, final int port, final int connectionTimeout,
      final int soTimeout, final int infiniteSoTimeout) {
    this(host, port, DefaultJedisClientConfig.builder()
        .withConnectionTimeoutMillis(connectionTimeout).withSoTimeoutMillis(soTimeout)
        .withInfiniteSoTimeoutMillis(infiniteSoTimeout).build());
  }

  public BinaryJedis(final String host, final int port, final int connectionTimeout,
      final int soTimeout, final boolean ssl) {
    this(host, port, DefaultJedisClientConfig.builder()
        .withConnectionTimeoutMillis(connectionTimeout).withSoTimeoutMillis(soTimeout).withSsl(ssl)
        .build());
  }

  public BinaryJedis(final String host, final int port, final int connectionTimeout,
      final int soTimeout, final boolean ssl, final SSLSocketFactory sslSocketFactory,
      final SSLParameters sslParameters, final HostnameVerifier hostnameVerifier) {
    this(host, port, DefaultJedisClientConfig.builder()
        .withConnectionTimeoutMillis(connectionTimeout).withSoTimeoutMillis(soTimeout).withSsl(ssl)
        .withSslSocketFactory(sslSocketFactory).withSslParameters(sslParameters)
        .withHostnameVerifier(hostnameVerifier).build());
  }

  public BinaryJedis(final String host, final int port, final int connectionTimeout,
      final int soTimeout, final int infiniteSoTimeout, final boolean ssl,
      final SSLSocketFactory sslSocketFactory, final SSLParameters sslParameters,
      final HostnameVerifier hostnameVerifier) {
    this(host, port, DefaultJedisClientConfig.builder()
        .withConnectionTimeoutMillis(connectionTimeout).withSoTimeoutMillis(soTimeout)
        .withInfiniteSoTimeoutMillis(infiniteSoTimeout).withSsl(ssl)
        .withSslSocketFactory(sslSocketFactory).withSslParameters(sslParameters)
        .withHostnameVerifier(hostnameVerifier).build());
  }

  public BinaryJedis(final JedisShardInfo shardInfo) {
    this(shardInfo.getHost(), shardInfo.getPort(), DefaultJedisClientConfig.builder()
        .withConnectionTimeoutMillis(shardInfo.getConnectionTimeout())
        .withSoTimeoutMillis(shardInfo.getSoTimeout()).withUser(shardInfo.getUser())
        .withPassword(shardInfo.getPassword()).withDatabse(shardInfo.getDb())
        .withSsl(shardInfo.getSsl()).withSslSocketFactory(shardInfo.getSslSocketFactory())
        .withSslParameters(shardInfo.getSslParameters())
        .withHostnameVerifier(shardInfo.getHostnameVerifier()).build());
  }

  public BinaryJedis(URI uri) {
    client = createClientFromURI(uri);
    initializeFromURI(uri);
  }

  public BinaryJedis(URI uri, final SSLSocketFactory sslSocketFactory,
      final SSLParameters sslParameters, final HostnameVerifier hostnameVerifier) {
    this(uri, DefaultJedisClientConfig.builder().withSslSocketFactory(sslSocketFactory)
        .withSslParameters(sslParameters).withHostnameVerifier(hostnameVerifier).build());
  }

  public BinaryJedis(final URI uri, final int timeout) {
    this(uri, timeout, timeout);
  }

  public BinaryJedis(final URI uri, final int timeout, final SSLSocketFactory sslSocketFactory,
      final SSLParameters sslParameters, final HostnameVerifier hostnameVerifier) {
    this(uri, timeout, timeout, sslSocketFactory, sslParameters, hostnameVerifier);
  }

  public BinaryJedis(final URI uri, final int connectionTimeout, final int soTimeout) {
    this(uri, DefaultJedisClientConfig.builder().withConnectionTimeoutMillis(connectionTimeout)
        .withSoTimeoutMillis(soTimeout).build());
  }

  public BinaryJedis(final URI uri, final int connectionTimeout, final int soTimeout,
      final SSLSocketFactory sslSocketFactory, final SSLParameters sslParameters,
      final HostnameVerifier hostnameVerifier) {
    this(uri, DefaultJedisClientConfig.builder().withConnectionTimeoutMillis(connectionTimeout)
        .withSoTimeoutMillis(soTimeout).withSslSocketFactory(sslSocketFactory)
        .withSslParameters(sslParameters).withHostnameVerifier(hostnameVerifier).build());
  }

  public BinaryJedis(final URI uri, final int connectionTimeout, final int soTimeout,
      final int infiniteSoTimeout, final SSLSocketFactory sslSocketFactory,
      final SSLParameters sslParameters, final HostnameVerifier hostnameVerifier) {
    this(uri, DefaultJedisClientConfig.builder().withConnectionTimeoutMillis(connectionTimeout)
        .withSoTimeoutMillis(soTimeout).withInfiniteSoTimeoutMillis(infiniteSoTimeout)
        .withSslSocketFactory(sslSocketFactory).withSslParameters(sslParameters)
        .withHostnameVerifier(hostnameVerifier).build());
  }

<<<<<<< HEAD
  public BinaryJedis(final JedisSocketFactory jedisSocketFactory) {
    client = new Client(jedisSocketFactory);
  }

  @Override
  public String toString() {
    return "BinaryJedis{" + client + '}';
  }

  private void initializeClientFromURI(URI uri) {
    initializeClientFromURI(uri, null, null, null);
  }

  private void initializeClientFromURI(URI uri, final SSLSocketFactory sslSocketFactory,
      final SSLParameters sslParameters, final HostnameVerifier hostnameVerifier) {
=======
  public BinaryJedis(final URI uri, JedisClientConfig config) {
>>>>>>> 844477cb
    if (!JedisURIHelper.isValid(uri)) {
      throw new InvalidURIException(String.format(
        "Cannot open Redis connection due invalid URI \"%s\".", uri.toString()));
    }
    client = new Client(new HostAndPort(uri.getHost(), uri.getPort()), DefaultJedisClientConfig
        .builder().withConnectionTimeoutMillis(config.getConnectionTimeoutMillis())
        .withSoTimeoutMillis(config.getSoTimeoutMillis())
        .withInfiniteSoTimeoutMillis(config.getInfiniteSoTimeoutMillis())
        .withUser(JedisURIHelper.getUser(uri)).withPassword(JedisURIHelper.getPassword(uri))
        .withDatabse(JedisURIHelper.getDBIndex(uri)).withClientName(config.getClientName())
        .withSsl(JedisURIHelper.isRedisSSLScheme(uri))
        .withSslSocketFactory(config.getSslSocketFactory())
        .withSslParameters(config.getSslParameters())
        .withHostnameVerifier(config.getHostnameVerifier()).build());
    initializeFromURI(uri);
  }

  private static Client createClientFromURI(URI uri) {
    if (!JedisURIHelper.isValid(uri)) {
      throw new InvalidURIException(String.format(
        "Cannot open Redis connection due invalid URI \"%s\".", uri.toString()));
    }
    return new Client(new HostAndPort(uri.getHost(), uri.getPort()), DefaultJedisClientConfig
        .builder().withSsl(JedisURIHelper.isRedisSSLScheme(uri)).build());
  }

  private void initializeFromURI(URI uri) {
    String password = JedisURIHelper.getPassword(uri);
    if (password != null) {
      String user = JedisURIHelper.getUser(uri);
      if (user != null) {
        auth(user, password);
      } else {
        auth(password);
      }
    }
    int dbIndex = JedisURIHelper.getDBIndex(uri);
    if (dbIndex > 0) {
      select(dbIndex);
    }
  }

  public BinaryJedis(final JedisSocketFactory jedisSocketFactory) {
    client = new Client(jedisSocketFactory);
  }

  public boolean isConnected() {
    return client.isConnected();
  }

  public boolean isBroken() {
    return client.isBroken();
  }

  public void connect() {
    client.connect();
  }

  public void disconnect() {
    client.disconnect();
  }

  public void resetState() {
    if (isConnected()) {
      if (transaction != null) {
        transaction.close();
      }

      if (pipeline != null) {
        pipeline.close();
      }

      client.resetState();
    }

    transaction = null;
    pipeline = null;
  }

  @Override
  public void close() {
    client.close();
  }

  @Override
  public int getDB() {
    return client.getDB();
  }

  /**
   * @return <code>PONG</code>
   */
  @Override
  public String ping() {
    checkIsInMultiOrPipeline();
    client.ping();
    return client.getStatusCodeReply();
  }

  /**
   * Works same as {@link #ping()} but returns argument message instead of <code>PONG</code>.
   * @param message
   * @return message
   */
  public byte[] ping(final byte[] message) {
    checkIsInMultiOrPipeline();
    client.ping(message);
    return client.getBinaryBulkReply();
  }

  /**
   * Set the string value as value of the key. The string can't be longer than 1073741824 bytes (1
   * GB).
   * <p>
   * Time complexity: O(1)
   * @param key
   * @param value
   * @return Status code reply
   */
  @Override
  public String set(final byte[] key, final byte[] value) {
    checkIsInMultiOrPipeline();
    client.set(key, value);
    return client.getStatusCodeReply();
  }

  /**
   * Set the string value as value of the key. The string can't be longer than 1073741824 bytes (1
   * GB).
   * @param key
   * @param value
   * @param params
   * @return Status code reply
   */
  @Override
  public String set(final byte[] key, final byte[] value, final SetParams params) {
    checkIsInMultiOrPipeline();
    client.set(key, value, params);
    return client.getStatusCodeReply();
  }

  /**
   * Get the value of the specified key. If the key does not exist the special value 'nil' is
   * returned. If the value stored at key is not a string an error is returned because GET can only
   * handle string values.
   * <p>
   * Time complexity: O(1)
   * @param key
   * @return Bulk reply
   */
  @Override
  public byte[] get(final byte[] key) {
    checkIsInMultiOrPipeline();
    client.get(key);
    return client.getBinaryBulkReply();
  }

  /**
   * Get the value of key and delete the key. This command is similar to GET, except for the fact
   * that it also deletes the key on success (if and only if the key's value type is a string).
   * <p>
   * Time complexity: O(1)
   * @param key
   * @return the value of key
   * @since Redis 6.2
   */
  @Override
  public byte[] getDel(final byte[] key) {
    checkIsInMultiOrPipeline();
    client.getDel(key);
    return client.getBinaryBulkReply();
  }

  /**
   * Ask the server to silently close the connection.
   */
  @Override
  public String quit() {
    checkIsInMultiOrPipeline();
    client.quit();
    String quitReturn = client.getStatusCodeReply();
    client.disconnect();
    return quitReturn;
  }

  /**
   * Test if the specified keys exist. The command returns the number of keys exist.
   * Time complexity: O(N)
   * @param keys
   * @return Integer reply, specifically: an integer greater than 0 if one or more keys exist,
   *         0 if none of the specified keys exist.
   */
  @Override
  public Long exists(final byte[]... keys) {
    checkIsInMultiOrPipeline();
    client.exists(keys);
    return client.getIntegerReply();
  }

  /**
   * Test if the specified key exists. The command returns true if the key exists, otherwise false is
   * returned. Note that even keys set with an empty string as value will return true. Time
   * complexity: O(1)
   * @param key
   * @return Boolean reply, true if the key exists, otherwise false
   */
  @Override
  public Boolean exists(final byte[] key) {
    checkIsInMultiOrPipeline();
    client.exists(key);
    return client.getIntegerReply() == 1;
  }

  /**
   * Remove the specified keys. If a given key does not exist no operation is performed for this
   * key. The command returns the number of keys removed. Time complexity: O(1)
   * @param keys
   * @return Integer reply, specifically: an integer greater than 0 if one or more keys were removed
   *         0 if none of the specified key existed
   */
  @Override
  public Long del(final byte[]... keys) {
    checkIsInMultiOrPipeline();
    client.del(keys);
    return client.getIntegerReply();
  }

  @Override
  public Long del(final byte[] key) {
    checkIsInMultiOrPipeline();
    client.del(key);
    return client.getIntegerReply();
  }

  /**
   * This command is very similar to DEL: it removes the specified keys. Just like DEL a key is
   * ignored if it does not exist. However the command performs the actual memory reclaiming in a
   * different thread, so it is not blocking, while DEL is. This is where the command name comes
   * from: the command just unlinks the keys from the keyspace. The actual removal will happen later
   * asynchronously.
   * <p>
   * Time complexity: O(1) for each key removed regardless of its size. Then the command does O(N)
   * work in a different thread in order to reclaim memory, where N is the number of allocations the
   * deleted objects where composed of.
   * @param keys
   * @return Integer reply: The number of keys that were unlinked
   */
  @Override
  public Long unlink(final byte[]... keys) {
    checkIsInMultiOrPipeline();
    client.unlink(keys);
    return client.getIntegerReply();
  }

  @Override
  public Long unlink(final byte[] key) {
    checkIsInMultiOrPipeline();
    client.unlink(key);
    return client.getIntegerReply();
  }

  /**
   * Return the type of the value stored at key in form of a string. The type can be one of "none",
   * "string", "list", "set". "none" is returned if the key does not exist. Time complexity: O(1)
   * @param key
   * @return Status code reply, specifically: "none" if the key does not exist "string" if the key
   *         contains a String value "list" if the key contains a List value "set" if the key
   *         contains a Set value "zset" if the key contains a Sorted Set value "hash" if the key
   *         contains a Hash value
   */
  @Override
  public String type(final byte[] key) {
    checkIsInMultiOrPipeline();
    client.type(key);
    return client.getStatusCodeReply();
  }

  /**
   * Delete all the keys of the currently selected DB. This command never fails.
   * @return Status code reply
   */
  @Override
  public String flushDB() {
    checkIsInMultiOrPipeline();
    client.flushDB();
    return client.getStatusCodeReply();
  }

  /**
   * Returns all the keys matching the glob-style pattern as space separated strings. For example if
   * you have in the database the keys "foo" and "foobar" the command "KEYS foo*" will return
   * "foo foobar".
   * <p>
   * Note that while the time complexity for this operation is O(n) the constant times are pretty
   * low. For example Redis running on an entry level laptop can scan a 1 million keys database in
   * 40 milliseconds. <b>Still it's better to consider this one of the slow commands that may ruin
   * the DB performance if not used with care.</b>
   * <p>
   * In other words this command is intended only for debugging and special operations like creating
   * a script to change the DB schema. Don't use it in your normal code. Use Redis Sets in order to
   * group together a subset of objects.
   * <p>
   * Glob style patterns examples:
   * <ul>
   * <li>h?llo will match hello hallo hhllo
   * <li>h*llo will match hllo heeeello
   * <li>h[ae]llo will match hello and hallo, but not hillo
   * </ul>
   * <p>
   * Use \ to escape special chars if you want to match them verbatim.
   * <p>
   * Time complexity: O(n) (with n being the number of keys in the DB, and assuming keys and pattern
   * of limited length)
   * @param pattern
   * @return Multi bulk reply
   */
  @Override
  public Set<byte[]> keys(final byte[] pattern) {
    checkIsInMultiOrPipeline();
    client.keys(pattern);
    return SetFromList.of(client.getBinaryMultiBulkReply());
  }

  /**
   * Return a randomly selected key from the currently selected DB.
   * <p>
   * Time complexity: O(1)
   * @return Single line reply, specifically the randomly selected key or an empty string is the
   *         database is empty
   */
  @Override
  public byte[] randomBinaryKey() {
    checkIsInMultiOrPipeline();
    client.randomKey();
    return client.getBinaryBulkReply();
  }

  /**
   * Atomically renames the key oldkey to newkey. If the source and destination name are the same an
   * error is returned. If newkey already exists it is overwritten.
   * <p>
   * Time complexity: O(1)
   * @param oldkey
   * @param newkey
   * @return Status code reply
   */
  @Override
  public String rename(final byte[] oldkey, final byte[] newkey) {
    checkIsInMultiOrPipeline();
    client.rename(oldkey, newkey);
    return client.getStatusCodeReply();
  }

  /**
   * Rename oldkey into newkey but fails if the destination key newkey already exists.
   * <p>
   * Time complexity: O(1)
   * @param oldkey
   * @param newkey
   * @return Integer reply, specifically: 1 if the key was renamed 0 if the target key already exist
   */
  @Override
  public Long renamenx(final byte[] oldkey, final byte[] newkey) {
    checkIsInMultiOrPipeline();
    client.renamenx(oldkey, newkey);
    return client.getIntegerReply();
  }

  /**
   * Return the number of keys in the currently selected database.
   * @return Integer reply
   */
  @Override
  public Long dbSize() {
    checkIsInMultiOrPipeline();
    client.dbSize();
    return client.getIntegerReply();
  }

  /**
   * Set a timeout on the specified key. After the timeout the key will be automatically deleted by
   * the server. A key with an associated timeout is said to be volatile in Redis terminology.
   * <p>
   * Volatile keys are stored on disk like the other keys, the timeout is persistent too like all the
   * other aspects of the dataset. Saving a dataset containing expires and stopping the server does
   * not stop the flow of time as Redis stores on disk the time when the key will no longer be
   * available as Unix time, and not the remaining seconds.
   * <p>
   * Since Redis 2.1.3 you can update the value of the timeout of a key already having an expire
   * set. It is also possible to undo the expire at all turning the key into a normal key using the
   * {@link #persist(byte[]) PERSIST} command.
   * <p>
   * Time complexity: O(1)
   * @see <a href="http://redis.io/commands/expire">Expire Command</a>
   * @param key
   * @param seconds
   * @return Integer reply, specifically: 1: the timeout was set. 0: the timeout was not set since
   *         the key already has an associated timeout (this may happen only in Redis versions &lt;
   *         2.1.3, Redis &gt;= 2.1.3 will happily update the timeout), or the key does not exist.
   */
  @Override
  public Long expire(final byte[] key, final long seconds) {
    checkIsInMultiOrPipeline();
    client.expire(key, seconds);
    return client.getIntegerReply();
  }

  /**
   * EXPIREAT works exactly like {@link #expire(byte[], int) EXPIRE} but instead to get the number of
   * seconds representing the Time To Live of the key as a second argument (that is a relative way
   * of specifying the TTL), it takes an absolute one in the form of a UNIX timestamp (Number of
   * seconds elapsed since 1 Gen 1970).
   * <p>
   * EXPIREAT was introduced in order to implement the Append Only File persistence mode so that
   * EXPIRE commands are automatically translated into EXPIREAT commands for the append only file.
   * Of course EXPIREAT can also used by programmers that need a way to simply specify that a given
   * key should expire at a given time in the future.
   * <p>
   * Since Redis 2.1.3 you can update the value of the timeout of a key already having an expire
   * set. It is also possible to undo the expire at all turning the key into a normal key using the
   * {@link #persist(byte[]) PERSIST} command.
   * <p>
   * Time complexity: O(1)
   * @see <a href="http://redis.io/commands/expire">Expire Command</a>
   * @param key
   * @param unixTime
   * @return Integer reply, specifically: 1: the timeout was set. 0: the timeout was not set since
   *         the key already has an associated timeout (this may happen only in Redis versions &lt;
   *         2.1.3, Redis &gt;= 2.1.3 will happily update the timeout), or the key does not exist.
   */
  @Override
  public Long expireAt(final byte[] key, final long unixTime) {
    checkIsInMultiOrPipeline();
    client.expireAt(key, unixTime);
    return client.getIntegerReply();
  }

  /**
   * The TTL command returns the remaining time to live in seconds of a key that has an
   * {@link #expire(byte[], int) EXPIRE} set. This introspection capability allows a Redis client to
   * check how many seconds a given key will continue to be part of the dataset.
   * @param key
   * @return Integer reply, returns the remaining time to live in seconds of a key that has an
   *         EXPIRE. If the Key does not exists or does not have an associated expire, -1 is
   *         returned.
   */
  @Override
  public Long ttl(final byte[] key) {
    checkIsInMultiOrPipeline();
    client.ttl(key);
    return client.getIntegerReply();
  }

  /**
   * Alters the last access time of a key(s). A key is ignored if it does not exist.
   * Time complexity: O(N) where N is the number of keys that will be touched.
   * @param keys
   * @return Integer reply: The number of keys that were touched.
   */
  @Override
  public Long touch(final byte[]... keys) {
    checkIsInMultiOrPipeline();
    client.touch(keys);
    return client.getIntegerReply();
  }

  @Override
  public Long touch(final byte[] key) {
    checkIsInMultiOrPipeline();
    client.touch(key);
    return client.getIntegerReply();
  }

  /**
   * Select the DB with having the specified zero-based numeric index. For default every new client
   * connection is automatically selected to DB 0.
   * @param index
   * @return Status code reply
   */
  @Override
  public String select(final int index) {
    checkIsInMultiOrPipeline();
    client.select(index);
    String statusCodeReply = client.getStatusCodeReply();
    client.setDb(index);

    return statusCodeReply;
  }

  @Override
  public String swapDB(final int index1, final int index2) {
    checkIsInMultiOrPipeline();
    client.swapDB(index1, index2);
    return client.getStatusCodeReply();
  }

  /**
   * Move the specified key from the currently selected DB to the specified destination DB. Note
   * that this command returns 1 only if the key was successfully moved, and 0 if the target key was
   * already there or if the source key was not found at all, so it is possible to use MOVE as a
   * locking primitive.
   * @param key
   * @param dbIndex
   * @return Integer reply, specifically: 1 if the key was moved 0 if the key was not moved because
   *         already present on the target DB or was not found in the current DB.
   */
  @Override
  public Long move(final byte[] key, final int dbIndex) {
    checkIsInMultiOrPipeline();
    client.move(key, dbIndex);
    return client.getIntegerReply();
  }

  /**
   * Delete all the keys of all the existing databases, not just the currently selected one. This
   * command never fails.
   * @return Status code reply
   */
  @Override
  public String flushAll() {
    checkIsInMultiOrPipeline();
    client.flushAll();
    return client.getStatusCodeReply();
  }

  /**
   * GETSET is an atomic set this value and return the old value command. Set key to the string
   * value and return the old value stored at key. The string can't be longer than 1073741824 bytes
   * (1 GB).
   * <p>
   * Time complexity: O(1)
   * @param key
   * @param value
   * @return Bulk reply
   */
  @Override
  public byte[] getSet(final byte[] key, final byte[] value) {
    checkIsInMultiOrPipeline();
    client.getSet(key, value);
    return client.getBinaryBulkReply();
  }

  /**
   * Get the values of all the specified keys. If one or more keys don't exist or is not of type
   * String, a 'nil' value is returned instead of the value of the specified key, but the operation
   * never fails.
   * <p>
   * Time complexity: O(1) for every key
   * @param keys
   * @return Multi bulk reply
   */
  @Override
  public List<byte[]> mget(final byte[]... keys) {
    checkIsInMultiOrPipeline();
    client.mget(keys);
    return client.getBinaryMultiBulkReply();
  }

  /**
   * SETNX works exactly like {@link #set(byte[], byte[]) SET} with the only difference that if the
   * key already exists no operation is performed. SETNX actually means "SET if Not eXists".
   * <p>
   * Time complexity: O(1)
   * @param key
   * @param value
   * @return Integer reply, specifically: 1 if the key was set 0 if the key was not set
   */
  @Override
  public Long setnx(final byte[] key, final byte[] value) {
    checkIsInMultiOrPipeline();
    client.setnx(key, value);
    return client.getIntegerReply();
  }

  /**
   * The command is exactly equivalent to the following group of commands:
   * {@link #set(byte[], byte[]) SET} + {@link #expire(byte[], int) EXPIRE}. The operation is
   * atomic.
   * <p>
   * Time complexity: O(1)
   * @param key
   * @param seconds
   * @param value
   * @return Status code reply
   */
  @Override
  public String setex(final byte[] key, final long seconds, final byte[] value) {
    checkIsInMultiOrPipeline();
    client.setex(key, seconds, value);
    return client.getStatusCodeReply();
  }

  /**
   * Set the the respective keys to the respective values. MSET will replace old values with new
   * values, while {@link #msetnx(byte[]...) MSETNX} will not perform any operation at all even if
   * just a single key already exists.
   * <p>
   * Because of this semantic MSETNX can be used in order to set different keys representing
   * different fields of an unique logic object in a way that ensures that either all the fields or
   * none at all are set.
   * <p>
   * Both MSET and MSETNX are atomic operations. This means that for instance if the keys A and B
   * are modified, another client talking to Redis can either see the changes to both A and B at
   * once, or no modification at all.
   * @see #msetnx(byte[]...)
   * @param keysvalues
   * @return Status code reply Basically +OK as MSET can't fail
   */
  @Override
  public String mset(final byte[]... keysvalues) {
    checkIsInMultiOrPipeline();
    client.mset(keysvalues);
    return client.getStatusCodeReply();
  }

  /**
   * Set the the respective keys to the respective values. {@link #mset(byte[]...) MSET} will
   * replace old values with new values, while MSETNX will not perform any operation at all even if
   * just a single key already exists.
   * <p>
   * Because of this semantic MSETNX can be used in order to set different keys representing
   * different fields of an unique logic object in a way that ensures that either all the fields or
   * none at all are set.
   * <p>
   * Both MSET and MSETNX are atomic operations. This means that for instance if the keys A and B
   * are modified, another client talking to Redis can either see the changes to both A and B at
   * once, or no modification at all.
   * @see #mset(byte[]...)
   * @param keysvalues
   * @return Integer reply, specifically: 1 if the all the keys were set 0 if no key was set (at
   *         least one key already existed)
   */
  @Override
  public Long msetnx(final byte[]... keysvalues) {
    checkIsInMultiOrPipeline();
    client.msetnx(keysvalues);
    return client.getIntegerReply();
  }

  /**
   * DECRBY work just like {@link #decr(byte[]) INCR} but instead to decrement by 1 the decrement is
   * integer.
   * <p>
   * INCR commands are limited to 64 bit signed integers.
   * <p>
   * Note: this is actually a string operation, that is, in Redis there are not "integer" types.
   * Simply the string stored at the key is parsed as a base 10 64 bit signed integer, incremented,
   * and then converted back as a string.
   * <p>
   * Time complexity: O(1)
   * @see #incr(byte[])
   * @see #decr(byte[])
   * @see #incrBy(byte[], long)
   * @param key
   * @param decrement
   * @return Integer reply, this commands will reply with the new value of key after the increment.
   */
  @Override
  public Long decrBy(final byte[] key, final long decrement) {
    checkIsInMultiOrPipeline();
    client.decrBy(key, decrement);
    return client.getIntegerReply();
  }

  /**
   * Decrement the number stored at key by one. If the key does not exist or contains a value of a
   * wrong type, set the key to the value of "0" before to perform the decrement operation.
   * <p>
   * INCR commands are limited to 64 bit signed integers.
   * <p>
   * Note: this is actually a string operation, that is, in Redis there are not "integer" types.
   * Simply the string stored at the key is parsed as a base 10 64 bit signed integer, incremented,
   * and then converted back as a string.
   * <p>
   * Time complexity: O(1)
   * @see #incr(byte[])
   * @see #incrBy(byte[], long)
   * @see #decrBy(byte[], long)
   * @param key
   * @return Integer reply, this commands will reply with the new value of key after the increment.
   */
  @Override
  public Long decr(final byte[] key) {
    checkIsInMultiOrPipeline();
    client.decr(key);
    return client.getIntegerReply();
  }

  /**
   * INCRBY work just like {@link #incr(byte[]) INCR} but instead to increment by 1 the increment is
   * integer.
   * <p>
   * INCR commands are limited to 64 bit signed integers.
   * <p>
   * Note: this is actually a string operation, that is, in Redis there are not "integer" types.
   * Simply the string stored at the key is parsed as a base 10 64 bit signed integer, incremented,
   * and then converted back as a string.
   * <p>
   * Time complexity: O(1)
   * @see #incr(byte[])
   * @see #decr(byte[])
   * @see #decrBy(byte[], long)
   * @param key
   * @param increment
   * @return Integer reply, this commands will reply with the new value of key after the increment.
   */
  @Override
  public Long incrBy(final byte[] key, final long increment) {
    checkIsInMultiOrPipeline();
    client.incrBy(key, increment);
    return client.getIntegerReply();
  }

  /**
   * INCRBYFLOAT work just like {@link #incrBy(byte[], long)} INCRBY} but increments by floats
   * instead of integers.
   * <p>
   * INCRBYFLOAT commands are limited to double precision floating point values.
   * <p>
   * Note: this is actually a string operation, that is, in Redis there are not "double" types.
   * Simply the string stored at the key is parsed as a base double precision floating point value,
   * incremented, and then converted back as a string. There is no DECRYBYFLOAT but providing a
   * negative value will work as expected.
   * <p>
   * Time complexity: O(1)
   * @see #incr(byte[])
   * @see #decr(byte[])
   * @see #decrBy(byte[], long)
   * @param key the key to increment
   * @param increment the value to increment by
   * @return Integer reply, this commands will reply with the new value of key after the increment.
   */
  @Override
  public Double incrByFloat(final byte[] key, final double increment) {
    checkIsInMultiOrPipeline();
    client.incrByFloat(key, increment);
    return BuilderFactory.DOUBLE.build(client.getOne());
  }

  /**
   * Increment the number stored at key by one. If the key does not exist or contains a value of a
   * wrong type, set the key to the value of "0" before to perform the increment operation.
   * <p>
   * INCR commands are limited to 64 bit signed integers.
   * <p>
   * Note: this is actually a string operation, that is, in Redis there are not "integer" types.
   * Simply the string stored at the key is parsed as a base 10 64 bit signed integer, incremented,
   * and then converted back as a string.
   * <p>
   * Time complexity: O(1)
   * @see #incrBy(byte[], long)
   * @see #decr(byte[])
   * @see #decrBy(byte[], long)
   * @param key
   * @return Integer reply, this commands will reply with the new value of key after the increment.
   */
  @Override
  public Long incr(final byte[] key) {
    checkIsInMultiOrPipeline();
    client.incr(key);
    return client.getIntegerReply();
  }

  /**
   * If the key already exists and is a string, this command appends the provided value at the end
   * of the string. If the key does not exist it is created and set as an empty string, so APPEND
   * will be very similar to SET in this special case.
   * <p>
   * Time complexity: O(1). The amortized time complexity is O(1) assuming the appended value is
   * small and the already present value is of any size, since the dynamic string library used by
   * Redis will double the free space available on every reallocation.
   * @param key
   * @param value
   * @return Integer reply, specifically the total length of the string after the append operation.
   */
  @Override
  public Long append(final byte[] key, final byte[] value) {
    checkIsInMultiOrPipeline();
    client.append(key, value);
    return client.getIntegerReply();
  }

  /**
   * Return a subset of the string from offset start to offset end (both offsets are inclusive).
   * Negative offsets can be used in order to provide an offset starting from the end of the string.
   * So -1 means the last char, -2 the penultimate and so forth.
   * <p>
   * The function handles out of range requests without raising an error, but just limiting the
   * resulting range to the actual length of the string.
   * <p>
   * Time complexity: O(start+n) (with start being the start index and n the total length of the
   * requested range). Note that the lookup part of this command is O(1) so for small strings this
   * is actually an O(1) command.
   * @param key
   * @param start
   * @param end
   * @return Bulk reply
   */
  @Override
  public byte[] substr(final byte[] key, final int start, final int end) {
    checkIsInMultiOrPipeline();
    client.substr(key, start, end);
    return client.getBinaryBulkReply();
  }

  /**
   * Set the specified hash field to the specified value.
   * <p>
   * If key does not exist, a new key holding a hash is created.
   * <p>
   * <b>Time complexity:</b> O(1)
   * @param key
   * @param field
   * @param value
   * @return If the field already exists, and the HSET just produced an update of the value, 0 is
   *         returned, otherwise if a new field is created 1 is returned.
   */
  @Override
  public Long hset(final byte[] key, final byte[] field, final byte[] value) {
    checkIsInMultiOrPipeline();
    client.hset(key, field, value);
    return client.getIntegerReply();
  }

  @Override
  public Long hset(final byte[] key, final Map<byte[], byte[]> hash) {
    checkIsInMultiOrPipeline();
    client.hset(key, hash);
    return client.getIntegerReply();
  }

  /**
   * If key holds a hash, retrieve the value associated to the specified field.
   * <p>
   * If the field is not found or the key does not exist, a special 'nil' value is returned.
   * <p>
   * <b>Time complexity:</b> O(1)
   * @param key
   * @param field
   * @return Bulk reply
   */
  @Override
  public byte[] hget(final byte[] key, final byte[] field) {
    checkIsInMultiOrPipeline();
    client.hget(key, field);
    return client.getBinaryBulkReply();
  }

  /**
   * Set the specified hash field to the specified value if the field not exists. <b>Time
   * complexity:</b> O(1)
   * @param key
   * @param field
   * @param value
   * @return If the field already exists, 0 is returned, otherwise if a new field is created 1 is
   *         returned.
   */
  @Override
  public Long hsetnx(final byte[] key, final byte[] field, final byte[] value) {
    checkIsInMultiOrPipeline();
    client.hsetnx(key, field, value);
    return client.getIntegerReply();
  }

  /**
   * Set the respective fields to the respective values. HMSET replaces old values with new values.
   * <p>
   * If key does not exist, a new key holding a hash is created.
   * <p>
   * <b>Time complexity:</b> O(N) (with N being the number of fields)
   * @param key
   * @param hash
   * @return Always OK because HMSET can't fail
   */
  @Override
  public String hmset(final byte[] key, final Map<byte[], byte[]> hash) {
    checkIsInMultiOrPipeline();
    client.hmset(key, hash);
    return client.getStatusCodeReply();
  }

  /**
   * Retrieve the values associated to the specified fields.
   * <p>
   * If some of the specified fields do not exist, nil values are returned. Non existing keys are
   * considered like empty hashes.
   * <p>
   * <b>Time complexity:</b> O(N) (with N being the number of fields)
   * @param key
   * @param fields
   * @return Multi Bulk Reply specifically a list of all the values associated with the specified
   *         fields, in the same order of the request.
   */
  @Override
  public List<byte[]> hmget(final byte[] key, final byte[]... fields) {
    checkIsInMultiOrPipeline();
    client.hmget(key, fields);
    return client.getBinaryMultiBulkReply();
  }

  /**
   * Increment the number stored at field in the hash at key by value. If key does not exist, a new
   * key holding a hash is created. If field does not exist or holds a string, the value is set to 0
   * before applying the operation. Since the value argument is signed you can use this command to
   * perform both increments and decrements.
   * <p>
   * The range of values supported by HINCRBY is limited to 64 bit signed integers.
   * <p>
   * <b>Time complexity:</b> O(1)
   * @param key
   * @param field
   * @param value
   * @return Integer reply The new value at field after the increment operation.
   */
  @Override
  public Long hincrBy(final byte[] key, final byte[] field, final long value) {
    checkIsInMultiOrPipeline();
    client.hincrBy(key, field, value);
    return client.getIntegerReply();
  }

  /**
   * Increment the number stored at field in the hash at key by a double precision floating point
   * value. If key does not exist, a new key holding a hash is created. If field does not exist or
   * holds a string, the value is set to 0 before applying the operation. Since the value argument
   * is signed you can use this command to perform both increments and decrements.
   * <p>
   * The range of values supported by HINCRBYFLOAT is limited to double precision floating point
   * values.
   * <p>
   * <b>Time complexity:</b> O(1)
   * @param key
   * @param field
   * @param value
   * @return Double precision floating point reply The new value at field after the increment
   *         operation.
   */
  @Override
  public Double hincrByFloat(final byte[] key, final byte[] field, final double value) {
    checkIsInMultiOrPipeline();
    client.hincrByFloat(key, field, value);
    return BuilderFactory.DOUBLE.build(client.getOne());
  }

  /**
   * Test for existence of a specified field in a hash. <b>Time complexity:</b> O(1)
   * @param key
   * @param field
   * @return Return true if the hash stored at key contains the specified field. Return false if the key is
   *         not found or the field is not present.
   */
  @Override
  public Boolean hexists(final byte[] key, final byte[] field) {
    checkIsInMultiOrPipeline();
    client.hexists(key, field);
    return client.getIntegerReply() == 1;
  }

  /**
   * Remove the specified field from an hash stored at key.
   * <p>
   * <b>Time complexity:</b> O(1)
   * @param key
   * @param fields
   * @return If the field was present in the hash it is deleted and 1 is returned, otherwise 0 is
   *         returned and no operation is performed.
   */
  @Override
  public Long hdel(final byte[] key, final byte[]... fields) {
    checkIsInMultiOrPipeline();
    client.hdel(key, fields);
    return client.getIntegerReply();
  }

  /**
   * Return the number of items in a hash.
   * <p>
   * <b>Time complexity:</b> O(1)
   * @param key
   * @return The number of entries (fields) contained in the hash stored at key. If the specified
   *         key does not exist, 0 is returned assuming an empty hash.
   */
  @Override
  public Long hlen(final byte[] key) {
    checkIsInMultiOrPipeline();
    client.hlen(key);
    return client.getIntegerReply();
  }

  /**
   * Return all the fields in a hash.
   * <p>
   * <b>Time complexity:</b> O(N), where N is the total number of entries
   * @param key
   * @return All the fields names contained into a hash.
   */
  @Override
  public Set<byte[]> hkeys(final byte[] key) {
    checkIsInMultiOrPipeline();
    client.hkeys(key);
    return SetFromList.of(client.getBinaryMultiBulkReply());
  }

  /**
   * Return all the values in a hash.
   * <p>
   * <b>Time complexity:</b> O(N), where N is the total number of entries
   * @param key
   * @return All the fields values contained into a hash.
   */
  @Override
  public List<byte[]> hvals(final byte[] key) {
    checkIsInMultiOrPipeline();
    client.hvals(key);
    return client.getBinaryMultiBulkReply();
  }

  /**
   * Return all the fields and associated values in a hash.
   * <p>
   * <b>Time complexity:</b> O(N), where N is the total number of entries
   * @param key
   * @return All the fields and values contained into a hash.
   */
  @Override
  public Map<byte[], byte[]> hgetAll(final byte[] key) {
    checkIsInMultiOrPipeline();
    client.hgetAll(key);
    final List<byte[]> flatHash = client.getBinaryMultiBulkReply();
    final Map<byte[], byte[]> hash = new JedisByteHashMap();
    final Iterator<byte[]> iterator = flatHash.iterator();
    while (iterator.hasNext()) {
      hash.put(iterator.next(), iterator.next());
    }

    return hash;
  }

  /**
   * Add the string value to the head (LPUSH) or tail (RPUSH) of the list stored at key. If the key
   * does not exist an empty list is created just before the append operation. If the key exists but
   * is not a List an error is returned.
   * <p>
   * Time complexity: O(1)
   * @see BinaryJedis#rpush(byte[], byte[]...)
   * @param key
   * @param strings
   * @return Integer reply, specifically, the number of elements inside the list after the push
   *         operation.
   */
  @Override
  public Long rpush(final byte[] key, final byte[]... strings) {
    checkIsInMultiOrPipeline();
    client.rpush(key, strings);
    return client.getIntegerReply();
  }

  /**
   * Add the string value to the head (LPUSH) or tail (RPUSH) of the list stored at key. If the key
   * does not exist an empty list is created just before the append operation. If the key exists but
   * is not a List an error is returned.
   * <p>
   * Time complexity: O(1)
   * @see BinaryJedis#rpush(byte[], byte[]...)
   * @param key
   * @param strings
   * @return Integer reply, specifically, the number of elements inside the list after the push
   *         operation.
   */
  @Override
  public Long lpush(final byte[] key, final byte[]... strings) {
    checkIsInMultiOrPipeline();
    client.lpush(key, strings);
    return client.getIntegerReply();
  }

  /**
   * Return the length of the list stored at the specified key. If the key does not exist zero is
   * returned (the same behaviour as for empty lists). If the value stored at key is not a list an
   * error is returned.
   * <p>
   * Time complexity: O(1)
   * @param key
   * @return The length of the list.
   */
  @Override
  public Long llen(final byte[] key) {
    checkIsInMultiOrPipeline();
    client.llen(key);
    return client.getIntegerReply();
  }

  /**
   * Return the specified elements of the list stored at the specified key. Start and end are
   * zero-based indexes. 0 is the first element of the list (the list head), 1 the next element and
   * so on.
   * <p>
   * For example LRANGE foobar 0 2 will return the first three elements of the list.
   * <p>
   * start and end can also be negative numbers indicating offsets from the end of the list. For
   * example -1 is the last element of the list, -2 the penultimate element and so on.
   * <p>
   * <b>Consistency with range functions in various programming languages</b>
   * <p>
   * Note that if you have a list of numbers from 0 to 100, LRANGE 0 10 will return 11 elements,
   * that is, rightmost item is included. This may or may not be consistent with behavior of
   * range-related functions in your programming language of choice (think Ruby's Range.new,
   * Array#slice or Python's range() function).
   * <p>
   * LRANGE behavior is consistent with one of Tcl.
   * <p>
   * <b>Out-of-range indexes</b>
   * <p>
   * Indexes out of range will not produce an error: if start is over the end of the list, or start
   * &gt; end, an empty list is returned. If end is over the end of the list Redis will threat it
   * just like the last element of the list.
   * <p>
   * Time complexity: O(start+n) (with n being the length of the range and start being the start
   * offset)
   * @param key
   * @param start
   * @param stop
   * @return Multi bulk reply, specifically a list of elements in the specified range.
   */
  @Override
  public List<byte[]> lrange(final byte[] key, final long start, final long stop) {
    checkIsInMultiOrPipeline();
    client.lrange(key, start, stop);
    return client.getBinaryMultiBulkReply();
  }

  /**
   * Trim an existing list so that it will contain only the specified range of elements specified.
   * Start and end are zero-based indexes. 0 is the first element of the list (the list head), 1 the
   * next element and so on.
   * <p>
   * For example LTRIM foobar 0 2 will modify the list stored at foobar key so that only the first
   * three elements of the list will remain.
   * <p>
   * start and end can also be negative numbers indicating offsets from the end of the list. For
   * example -1 is the last element of the list, -2 the penultimate element and so on.
   * <p>
   * Indexes out of range will not produce an error: if start is over the end of the list, or start
   * &gt; end, an empty list is left as value. If end over the end of the list Redis will threat it
   * just like the last element of the list.
   * <p>
   * Hint: the obvious use of LTRIM is together with LPUSH/RPUSH. For example:
   * <p>
   * {@code lpush("mylist", "someelement"); ltrim("mylist", 0, 99); * }
   * <p>
   * The above two commands will push elements in the list taking care that the list will not grow
   * without limits. This is very useful when using Redis to store logs for example. It is important
   * to note that when used in this way LTRIM is an O(1) operation because in the average case just
   * one element is removed from the tail of the list.
   * <p>
   * Time complexity: O(n) (with n being len of list - len of range)
   * @param key
   * @param start
   * @param stop
   * @return Status code reply
   */
  @Override
  public String ltrim(final byte[] key, final long start, final long stop) {
    checkIsInMultiOrPipeline();
    client.ltrim(key, start, stop);
    return client.getStatusCodeReply();
  }

  /**
   * Return the specified element of the list stored at the specified key. 0 is the first element, 1
   * the second and so on. Negative indexes are supported, for example -1 is the last element, -2
   * the penultimate and so on.
   * <p>
   * If the value stored at key is not of list type an error is returned. If the index is out of
   * range a 'nil' reply is returned.
   * <p>
   * Note that even if the average time complexity is O(n) asking for the first or the last element
   * of the list is O(1).
   * <p>
   * Time complexity: O(n) (with n being the length of the list)
   * @param key
   * @param index
   * @return Bulk reply, specifically the requested element
   */
  @Override
  public byte[] lindex(final byte[] key, final long index) {
    checkIsInMultiOrPipeline();
    client.lindex(key, index);
    return client.getBinaryBulkReply();
  }

  /**
   * Set a new value as the element at index position of the List at key.
   * <p>
   * Out of range indexes will generate an error.
   * <p>
   * Similarly to other list commands accepting indexes, the index can be negative to access
   * elements starting from the end of the list. So -1 is the last element, -2 is the penultimate,
   * and so forth.
   * <p>
   * <b>Time complexity:</b>
   * <p>
   * O(N) (with N being the length of the list), setting the first or last elements of the list is
   * O(1).
   * @see #lindex(byte[], long)
   * @param key
   * @param index
   * @param value
   * @return Status code reply
   */
  @Override
  public String lset(final byte[] key, final long index, final byte[] value) {
    checkIsInMultiOrPipeline();
    client.lset(key, index, value);
    return client.getStatusCodeReply();
  }

  /**
   * Remove the first count occurrences of the value element from the list. If count is zero all the
   * elements are removed. If count is negative elements are removed from tail to head, instead to
   * go from head to tail that is the normal behaviour. So for example LREM with count -2 and hello
   * as value to remove against the list (a,b,c,hello,x,hello,hello) will leave the list
   * (a,b,c,hello,x). The number of removed elements is returned as an integer, see below for more
   * information about the returned value. Note that non existing keys are considered like empty
   * lists by LREM, so LREM against non existing keys will always return 0.
   * <p>
   * Time complexity: O(N) (with N being the length of the list)
   * @param key
   * @param count
   * @param value
   * @return Integer Reply, specifically: The number of removed elements if the operation succeeded
   */
  @Override
  public Long lrem(final byte[] key, final long count, final byte[] value) {
    checkIsInMultiOrPipeline();
    client.lrem(key, count, value);
    return client.getIntegerReply();
  }

  /**
   * Atomically return and remove the first (LPOP) or last (RPOP) element of the list. For example
   * if the list contains the elements "a","b","c" LPOP will return "a" and the list will become
   * "b","c".
   * <p>
   * If the key does not exist or the list is already empty the special value 'nil' is returned.
   * @see #rpop(byte[])
   * @param key
   * @return Bulk reply
   */
  @Override
  public byte[] lpop(final byte[] key) {
    checkIsInMultiOrPipeline();
    client.lpop(key);
    return client.getBinaryBulkReply();
  }

  @Override
  public List<byte[]> lpop(final byte[] key, final int count) {
    checkIsInMultiOrPipeline();
    client.lpop(key, count);
    return client.getBinaryMultiBulkReply();
  }

  /**
   * Returns the index of the first matching element inside a redis list. If the element is found,
   * its index (the zero-based position in the list) is returned. Otherwise, if no match is found,
   * 'nil' is returned.
   * <p>
   * Time complexity: O(N) where N is the number of elements in the list
   * @see #lpos(byte[], byte[])
   * @param key
   * @param element
   * @return Integer Reply, specifically: The index of first matching element in the list. Value will
   * be 'nil' when the element is not present in the list.
   */
  @Override
  public Long lpos(final byte[] key, final byte[] element) {
    checkIsInMultiOrPipeline();
    client.lpos(key, element);
    return client.getIntegerReply();
  }

  /**
   * In case there are multiple matches Rank option specifies the "rank" of the element to return.
   * A rank of 1 returns the first match, 2 to return the second match, and so forth.
   * If list `foo` has elements ("a","b","c","1","2","3","c","c"), The function call to get the
   * index of second occurrence of "c" will be as follows lpos("foo","c", LPosParams.lPosParams().rank(2)).
   * <p>
   * Maxlen option compares the element provided only with a given maximum number of list items.
   * A value of 1000 will make sure that the command performs only 1000 comparisons. The
   * comparison is made for the first part or the last part depending on the fact we use a positive or
   * negative rank.
   * Following is how we could use the Maxlen option lpos("foo", "b", LPosParams.lPosParams().rank(1).maxlen(2)).
   * @see   #lpos(byte[], byte[], LPosParams)
   * @param key
   * @param element
   * @param params
   * @return Integer Reply
   */
  @Override
  public Long lpos(final byte[] key, final byte[] element, final LPosParams params) {
    checkIsInMultiOrPipeline();
    client.lpos(key, element, params);
    return client.getIntegerReply();
  }

  /**
   * Count will return list of position of all the first N matching elements. It is possible to
   * specify 0 as the number of matches, as a way to tell the command we want all the matches
   * found returned as an array of indexes. When count is used and no match is found, an empty list
   * is returned.
   * <p>
   * Time complexity: O(N) where N is the number of elements in the list
   * @see #lpos(byte[], byte[], LPosParams, long)
   * @param key
   * @param element
   * @param params
   * @param count
   * @return Returns value will be a list containing position of the matching elements inside the list.
   */
  @Override
  public List<Long> lpos(final byte[] key, final byte[] element, final LPosParams params,
      final long count) {
    checkIsInMultiOrPipeline();
    client.lpos(key, element, params, count);
    return client.getIntegerMultiBulkReply();
  }

  /**
   * Atomically return and remove the first (LPOP) or last (RPOP) element of the list. For example
   * if the list contains the elements "a","b","c" LPOP will return "a" and the list will become
   * "b","c".
   * <p>
   * If the key does not exist or the list is already empty the special value 'nil' is returned.
   * @see #lpop(byte[])
   * @param key
   * @return Bulk reply
   */
  @Override
  public byte[] rpop(final byte[] key) {
    checkIsInMultiOrPipeline();
    client.rpop(key);
    return client.getBinaryBulkReply();
  }

  @Override
  public List<byte[]> rpop(final byte[] key, final int count) {
    checkIsInMultiOrPipeline();
    client.rpop(key, count);
    return client.getBinaryMultiBulkReply();
  }

  /**
   * Atomically return and remove the last (tail) element of the srckey list, and push the element
   * as the first (head) element of the dstkey list. For example if the source list contains the
   * elements "a","b","c" and the destination list contains the elements "foo","bar" after an
   * RPOPLPUSH command the content of the two lists will be "a","b" and "c","foo","bar".
   * <p>
   * If the key does not exist or the list is already empty the special value 'nil' is returned. If
   * the srckey and dstkey are the same the operation is equivalent to removing the last element
   * from the list and pushing it as first element of the list, so it's a "list rotation" command.
   * <p>
   * Time complexity: O(1)
   * @param srckey
   * @param dstkey
   * @return Bulk reply
   */
  @Override
  public byte[] rpoplpush(final byte[] srckey, final byte[] dstkey) {
    checkIsInMultiOrPipeline();
    client.rpoplpush(srckey, dstkey);
    return client.getBinaryBulkReply();
  }

  /**
   * Add the specified member to the set value stored at key. If member is already a member of the
   * set no operation is performed. If key does not exist a new set with the specified member as
   * sole member is created. If the key exists but does not hold a set value an error is returned.
   * <p>
   * Time complexity O(1)
   * @param key
   * @param members
   * @return Integer reply, specifically: 1 if the new element was added 0 if the element was
   *         already a member of the set
   */
  @Override
  public Long sadd(final byte[] key, final byte[]... members) {
    checkIsInMultiOrPipeline();
    client.sadd(key, members);
    return client.getIntegerReply();
  }

  /**
   * Return all the members (elements) of the set value stored at key. This is just syntax glue for
   * {@link #sinter(byte[]...)} SINTER}.
   * <p>
   * Time complexity O(N)
   * @param key the key of the set
   * @return Multi bulk reply
   */
  @Override
  public Set<byte[]> smembers(final byte[] key) {
    checkIsInMultiOrPipeline();
    client.smembers(key);
    return SetFromList.of(client.getBinaryMultiBulkReply());
  }

  /**
   * Remove the specified member from the set value stored at key. If member was not a member of the
   * set no operation is performed. If key does not hold a set value an error is returned.
   * <p>
   * Time complexity O(1)
   * @param key the key of the set
   * @param member the set member to remove
   * @return Integer reply, specifically: 1 if the new element was removed 0 if the new element was
   *         not a member of the set
   */
  @Override
  public Long srem(final byte[] key, final byte[]... member) {
    checkIsInMultiOrPipeline();
    client.srem(key, member);
    return client.getIntegerReply();
  }

  /**
   * Remove a random element from a Set returning it as return value. If the Set is empty or the key
   * does not exist, a nil object is returned.
   * <p>
   * The {@link #srandmember(byte[])} command does a similar work but the returned element is not
   * removed from the Set.
   * <p>
   * Time complexity O(1)
   * @param key
   * @return Bulk reply
   */
  @Override
  public byte[] spop(final byte[] key) {
    checkIsInMultiOrPipeline();
    client.spop(key);
    return client.getBinaryBulkReply();
  }

  @Override
  public Set<byte[]> spop(final byte[] key, final long count) {
    checkIsInMultiOrPipeline();
    client.spop(key, count);
    List<byte[]> members = client.getBinaryMultiBulkReply();
    if (members == null) return null;
    return SetFromList.of(members);
  }

  /**
   * Move the specified member from the set at srckey to the set at dstkey. This operation is
   * atomic, in every given moment the element will appear to be in the source or destination set
   * for accessing clients.
   * <p>
   * If the source set does not exist or does not contain the specified element no operation is
   * performed and zero is returned, otherwise the element is removed from the source set and added
   * to the destination set. On success one is returned, even if the element was already present in
   * the destination set.
   * <p>
   * An error is raised if the source or destination keys contain a non Set value.
   * <p>
   * Time complexity O(1)
   * @param srckey
   * @param dstkey
   * @param member
   * @return Integer reply, specifically: 1 if the element was moved 0 if the element was not found
   *         on the first set and no operation was performed
   */
  @Override
  public Long smove(final byte[] srckey, final byte[] dstkey, final byte[] member) {
    checkIsInMultiOrPipeline();
    client.smove(srckey, dstkey, member);
    return client.getIntegerReply();
  }

  /**
   * Return the set cardinality (number of elements). If the key does not exist 0 is returned, like
   * for empty sets.
   * @param key
   * @return Integer reply, specifically: the cardinality (number of elements) of the set as an
   *         integer.
   */
  @Override
  public Long scard(final byte[] key) {
    checkIsInMultiOrPipeline();
    client.scard(key);
    return client.getIntegerReply();
  }

  /**
   * Return true if member is a member of the set stored at key, otherwise false is returned.
   * <p>
   * Time complexity O(1)
   * @param key
   * @param member
   * @return Boolean reply, specifically: true if the element is a member of the set false if the element
   *         is not a member of the set OR if the key does not exist
   */
  @Override
  public Boolean sismember(final byte[] key, final byte[] member) {
    checkIsInMultiOrPipeline();
    client.sismember(key, member);
    return client.getIntegerReply() == 1;
  }

  /**
   * Returns whether each member is a member of the set stored at key.
   * <p>
   * Time complexity O(N) where N is the number of elements being checked for membership
   * @param key
   * @param members
   * @return List representing the membership of the given elements, in the same order as they are requested.
   */
  @Override
  public List<Boolean> smismember(final byte[] key, final byte[]... members) {
    checkIsInMultiOrPipeline();
    client.smismember(key, members);
    return BuilderFactory.BOOLEAN_LIST.build(client.getIntegerMultiBulkReply());
  }

  /**
   * Return the members of a set resulting from the intersection of all the sets hold at the
   * specified keys. Like in {@link #lrange(byte[], long, long)} LRANGE} the result is sent to the
   * client as a multi-bulk reply (see the protocol specification for more information). If just a
   * single key is specified, then this command produces the same result as
   * {@link #smembers(byte[]) SMEMBERS}. Actually SMEMBERS is just syntax sugar for SINTER.
   * <p>
   * Non existing keys are considered like empty sets, so if one of the keys is missing an empty set
   * is returned (since the intersection with an empty set always is an empty set).
   * <p>
   * Time complexity O(N*M) worst case where N is the cardinality of the smallest set and M the
   * number of sets
   * @param keys
   * @return Multi bulk reply, specifically the list of common elements.
   */
  @Override
  public Set<byte[]> sinter(final byte[]... keys) {
    checkIsInMultiOrPipeline();
    client.sinter(keys);
    return SetFromList.of(client.getBinaryMultiBulkReply());
  }

  /**
   * This commanad works exactly like {@link #sinter(byte[]...) SINTER} but instead of being returned
   * the resulting set is stored as dstkey.
   * <p>
   * Time complexity O(N*M) worst case where N is the cardinality of the smallest set and M the
   * number of sets
   * @param dstkey
   * @param keys
   * @return Status code reply
   */
  @Override
  public Long sinterstore(final byte[] dstkey, final byte[]... keys) {
    checkIsInMultiOrPipeline();
    client.sinterstore(dstkey, keys);
    return client.getIntegerReply();
  }

  /**
   * Return the members of a set resulting from the union of all the sets hold at the specified
   * keys. Like in {@link #lrange(byte[], long, long)} LRANGE} the result is sent to the client as a
   * multi-bulk reply (see the protocol specification for more information). If just a single key is
   * specified, then this command produces the same result as {@link #smembers(byte[]) SMEMBERS}.
   * <p>
   * Non existing keys are considered like empty sets.
   * <p>
   * Time complexity O(N) where N is the total number of elements in all the provided sets
   * @param keys
   * @return Multi bulk reply, specifically the list of common elements.
   */
  @Override
  public Set<byte[]> sunion(final byte[]... keys) {
    checkIsInMultiOrPipeline();
    client.sunion(keys);
    return SetFromList.of(client.getBinaryMultiBulkReply());
  }

  /**
   * This command works exactly like {@link #sunion(byte[]...) SUNION} but instead of being returned
   * the resulting set is stored as dstkey. Any existing value in dstkey will be over-written.
   * <p>
   * Time complexity O(N) where N is the total number of elements in all the provided sets
   * @param dstkey
   * @param keys
   * @return Status code reply
   */
  @Override
  public Long sunionstore(final byte[] dstkey, final byte[]... keys) {
    checkIsInMultiOrPipeline();
    client.sunionstore(dstkey, keys);
    return client.getIntegerReply();
  }

  /**
   * Return the difference between the Set stored at key1 and all the Sets key2, ..., keyN
   * <p>
   * <b>Example:</b>
   * 
   * <pre>
   * key1 = [x, a, b, c]
   * key2 = [c]
   * key3 = [a, d]
   * SDIFF key1,key2,key3 =&gt; [x, b]
   * </pre>
   * 
   * Non existing keys are considered like empty sets.
   * <p>
   * <b>Time complexity:</b>
   * <p>
   * O(N) with N being the total number of elements of all the sets
   * @param keys
   * @return Return the members of a set resulting from the difference between the first set
   *         provided and all the successive sets.
   */
  @Override
  public Set<byte[]> sdiff(final byte[]... keys) {
    checkIsInMultiOrPipeline();
    client.sdiff(keys);
    return SetFromList.of(client.getBinaryMultiBulkReply());
  }

  /**
   * This command works exactly like {@link #sdiff(byte[]...) SDIFF} but instead of being returned
   * the resulting set is stored in dstkey.
   * @param dstkey
   * @param keys
   * @return Status code reply
   */
  @Override
  public Long sdiffstore(final byte[] dstkey, final byte[]... keys) {
    checkIsInMultiOrPipeline();
    client.sdiffstore(dstkey, keys);
    return client.getIntegerReply();
  }

  /**
   * Return a random element from a Set, without removing the element. If the Set is empty or the
   * key does not exist, a nil object is returned.
   * <p>
   * The SPOP command does a similar work but the returned element is popped (removed) from the Set.
   * <p>
   * Time complexity O(1)
   * @param key
   * @return Bulk reply
   */
  @Override
  public byte[] srandmember(final byte[] key) {
    checkIsInMultiOrPipeline();
    client.srandmember(key);
    return client.getBinaryBulkReply();
  }

  @Override
  public List<byte[]> srandmember(final byte[] key, final int count) {
    checkIsInMultiOrPipeline();
    client.srandmember(key, count);
    return client.getBinaryMultiBulkReply();
  }

  /**
   * Add the specified member having the specified score to the sorted set stored at key. If member
   * is already a member of the sorted set the score is updated, and the element reinserted in the
   * right position to ensure sorting. If key does not exist a new sorted set with the specified
   * member as sole member is created. If the key exists but does not hold a sorted set value an
   * error is returned.
   * <p>
   * The score value can be the string representation of a double precision floating point number.
   * <p>
   * Time complexity O(log(N)) with N being the number of elements in the sorted set
   * @param key
   * @param score
   * @param member
   * @return Integer reply, specifically: 1 if the new element was added 0 if the element was
   *         already a member of the sorted set and the score was updated
   */
  @Override
  public Long zadd(final byte[] key, final double score, final byte[] member) {
    checkIsInMultiOrPipeline();
    client.zadd(key, score, member);
    return client.getIntegerReply();
  }

  @Override
  public Long zadd(final byte[] key, final double score, final byte[] member,
      final ZAddParams params) {
    checkIsInMultiOrPipeline();
    client.zadd(key, score, member, params);
    return client.getIntegerReply();
  }

  @Override
  public Long zadd(final byte[] key, final Map<byte[], Double> scoreMembers) {
    checkIsInMultiOrPipeline();
    client.zadd(key, scoreMembers);
    return client.getIntegerReply();
  }

  @Override
  public Long zadd(final byte[] key, final Map<byte[], Double> scoreMembers, final ZAddParams params) {
    checkIsInMultiOrPipeline();
    client.zadd(key, scoreMembers, params);
    return client.getIntegerReply();
  }

  @Override
  public Set<byte[]> zrange(final byte[] key, final long start, final long stop) {
    checkIsInMultiOrPipeline();
    client.zrange(key, start, stop);
    return SetFromList.of(client.getBinaryMultiBulkReply());
  }

  /**
   * Remove the specified member from the sorted set value stored at key. If member was not a member
   * of the set no operation is performed. If key does not not hold a set value an error is
   * returned.
   * <p>
   * Time complexity O(log(N)) with N being the number of elements in the sorted set
   * @param key
   * @param members
   * @return Integer reply, specifically: 1 if the new element was removed 0 if the new element was
   *         not a member of the set
   */
  @Override
  public Long zrem(final byte[] key, final byte[]... members) {
    checkIsInMultiOrPipeline();
    client.zrem(key, members);
    return client.getIntegerReply();
  }

  /**
   * If member already exists in the sorted set adds the increment to its score and updates the
   * position of the element in the sorted set accordingly. If member does not already exist in the
   * sorted set it is added with increment as score (that is, like if the previous score was
   * virtually zero). If key does not exist a new sorted set with the specified member as sole
   * member is created. If the key exists but does not hold a sorted set value an error is returned.
   * <p>
   * The score value can be the string representation of a double precision floating point number.
   * It's possible to provide a negative value to perform a decrement.
   * <p>
   * For an introduction to sorted sets check the Introduction to Redis data types page.
   * <p>
   * Time complexity O(log(N)) with N being the number of elements in the sorted set
   * @param key
   * @param increment
   * @param member
   * @return The new score
   */
  @Override
  public Double zincrby(final byte[] key, final double increment, final byte[] member) {
    checkIsInMultiOrPipeline();
    client.zincrby(key, increment, member);
    return BuilderFactory.DOUBLE.build(client.getOne());
  }

  @Override
  public Double zincrby(final byte[] key, final double increment, final byte[] member,
      final ZIncrByParams params) {
    checkIsInMultiOrPipeline();
    client.zincrby(key, increment, member, params);
    return BuilderFactory.DOUBLE.build(client.getOne());
  }

  /**
   * Return the rank (or index) or member in the sorted set at key, with scores being ordered from
   * low to high.
   * <p>
   * When the given member does not exist in the sorted set, the special value 'nil' is returned.
   * The returned rank (or index) of the member is 0-based for both commands.
   * <p>
   * <b>Time complexity:</b>
   * <p>
   * O(log(N))
   * @see #zrevrank(byte[], byte[])
   * @param key
   * @param member
   * @return Integer reply or a nil bulk reply, specifically: the rank of the element as an integer
   *         reply if the element exists. A nil bulk reply if there is no such element.
   */
  @Override
  public Long zrank(final byte[] key, final byte[] member) {
    checkIsInMultiOrPipeline();
    client.zrank(key, member);
    return client.getIntegerReply();
  }

  /**
   * Return the rank (or index) or member in the sorted set at key, with scores being ordered from
   * high to low.
   * <p>
   * When the given member does not exist in the sorted set, the special value 'nil' is returned.
   * The returned rank (or index) of the member is 0-based for both commands.
   * <p>
   * <b>Time complexity:</b>
   * <p>
   * O(log(N))
   * @see #zrank(byte[], byte[])
   * @param key
   * @param member
   * @return Integer reply or a nil bulk reply, specifically: the rank of the element as an integer
   *         reply if the element exists. A nil bulk reply if there is no such element.
   */
  @Override
  public Long zrevrank(final byte[] key, final byte[] member) {
    checkIsInMultiOrPipeline();
    client.zrevrank(key, member);
    return client.getIntegerReply();
  }

  @Override
  public Set<byte[]> zrevrange(final byte[] key, final long start, final long stop) {
    checkIsInMultiOrPipeline();
    client.zrevrange(key, start, stop);
    return SetFromList.of(client.getBinaryMultiBulkReply());
  }

  @Override
  public Set<Tuple> zrangeWithScores(final byte[] key, final long start, final long stop) {
    checkIsInMultiOrPipeline();
    client.zrangeWithScores(key, start, stop);
    return getTupledSet();
  }

  @Override
  public Set<Tuple> zrevrangeWithScores(final byte[] key, final long start, final long stop) {
    checkIsInMultiOrPipeline();
    client.zrevrangeWithScores(key, start, stop);
    return getTupledSet();
  }

  /**
   * Return the sorted set cardinality (number of elements). If the key does not exist 0 is
   * returned, like for empty sorted sets.
   * <p>
   * Time complexity O(1)
   * @param key
   * @return the cardinality (number of elements) of the set as an integer.
   */
  @Override
  public Long zcard(final byte[] key) {
    checkIsInMultiOrPipeline();
    client.zcard(key);
    return client.getIntegerReply();
  }

  /**
   * Return the score of the specified element of the sorted set at key. If the specified element
   * does not exist in the sorted set, or the key does not exist at all, a special 'nil' value is
   * returned.
   * <p>
   * <b>Time complexity:</b> O(1)
   * @param key
   * @param member
   * @return the score
   */
  @Override
  public Double zscore(final byte[] key, final byte[] member) {
    checkIsInMultiOrPipeline();
    client.zscore(key, member);
    return BuilderFactory.DOUBLE.build(client.getOne());
  }

  /**
   * Returns the scores associated with the specified members in the sorted set stored at key.
   * For every member that does not exist in the sorted set, a nil value is returned.
   * <p>
   * <b>Time complexity:</b> O(N) where N is the number of members being requested.
   * @param key
   * @param members
   * @return the scores
   */
  @Override
  public List<Double> zmscore(final byte[] key, final byte[]... members) {
    checkIsInMultiOrPipeline();
    client.zmscore(key, members);
    return BuilderFactory.DOUBLE_LIST.build(client.getBinaryMultiBulkReply());
  }

  @Override
  public Tuple zpopmax(final byte[] key) {
    checkIsInMultiOrPipeline();
    client.zpopmax(key);
    return BuilderFactory.TUPLE.build(client.getBinaryMultiBulkReply());
  }

  @Override
  public Set<Tuple> zpopmax(final byte[] key, final int count) {
    checkIsInMultiOrPipeline();
    client.zpopmax(key, count);
    return getTupledSet();
  }

  @Override
  public Tuple zpopmin(final byte[] key) {
    checkIsInMultiOrPipeline();
    client.zpopmin(key);
    return BuilderFactory.TUPLE.build(client.getBinaryMultiBulkReply());
  }

  @Override
  public Set<Tuple> zpopmin(final byte[] key, final int count) {
    checkIsInMultiOrPipeline();
    client.zpopmin(key, count);
    return getTupledSet();
  }

  public Transaction multi() {
    client.multi();
    client.getOne(); // expected OK
    transaction = new Transaction(client);
    return transaction;
  }

  protected void checkIsInMultiOrPipeline() {
    if (client.isInMulti()) {
      throw new JedisDataException(
          "Cannot use Jedis when in Multi. Please use Transaction or reset jedis state.");
    } else if (pipeline != null && pipeline.hasPipelinedResponse()) {
      throw new JedisDataException(
          "Cannot use Jedis when in Pipeline. Please use Pipeline or reset jedis state .");
    }
  }

  @Override
  public String watch(final byte[]... keys) {
    checkIsInMultiOrPipeline();
    client.watch(keys);
    return client.getStatusCodeReply();
  }

  @Override
  public String unwatch() {
    checkIsInMultiOrPipeline();
    client.unwatch();
    return client.getStatusCodeReply();
  }

  /**
   * Sort a Set or a List.
   * <p>
   * Sort the elements contained in the List, Set, or Sorted Set value at key. By default sorting is
   * numeric with elements being compared as double precision floating point numbers. This is the
   * simplest form of SORT.
   * @see #sort(byte[], byte[])
   * @see #sort(byte[], SortingParams)
   * @see #sort(byte[], SortingParams, byte[])
   * @param key
   * @return Assuming the Set/List at key contains a list of numbers, the return value will be the
   *         list of numbers ordered from the smallest to the biggest number.
   */
  @Override
  public List<byte[]> sort(final byte[] key) {
    checkIsInMultiOrPipeline();
    client.sort(key);
    return client.getBinaryMultiBulkReply();
  }

  /**
   * Sort a Set or a List accordingly to the specified parameters.
   * <p>
   * <b>examples:</b>
   * <p>
   * Given are the following sets and key/values:
   * 
   * <pre>
   * x = [1, 2, 3]
   * y = [a, b, c]
   * 
   * k1 = z
   * k2 = y
   * k3 = x
   * 
   * w1 = 9
   * w2 = 8
   * w3 = 7
   * </pre>
   * 
   * Sort Order:
   * 
   * <pre>
   * sort(x) or sort(x, sp.asc())
   * -&gt; [1, 2, 3]
   * 
   * sort(x, sp.desc())
   * -&gt; [3, 2, 1]
   * 
   * sort(y)
   * -&gt; [c, a, b]
   * 
   * sort(y, sp.alpha())
   * -&gt; [a, b, c]
   * 
   * sort(y, sp.alpha().desc())
   * -&gt; [c, a, b]
   * </pre>
   * 
   * Limit (e.g. for Pagination):
   * 
   * <pre>
   * sort(x, sp.limit(0, 2))
   * -&gt; [1, 2]
   * 
   * sort(y, sp.alpha().desc().limit(1, 2))
   * -&gt; [b, a]
   * </pre>
   * 
   * Sorting by external keys:
   * 
   * <pre>
   * sort(x, sb.by(w*))
   * -&gt; [3, 2, 1]
   * 
   * sort(x, sb.by(w*).desc())
   * -&gt; [1, 2, 3]
   * </pre>
   * 
   * Getting external keys:
   * 
   * <pre>
   * sort(x, sp.by(w*).get(k*))
   * -&gt; [x, y, z]
   * 
   * sort(x, sp.by(w*).get(#).get(k*))
   * -&gt; [3, x, 2, y, 1, z]
   * </pre>
   * @see #sort(byte[])
   * @see #sort(byte[], SortingParams, byte[])
   * @param key
   * @param sortingParameters
   * @return a list of sorted elements.
   */
  @Override
  public List<byte[]> sort(final byte[] key, final SortingParams sortingParameters) {
    checkIsInMultiOrPipeline();
    client.sort(key, sortingParameters);
    return client.getBinaryMultiBulkReply();
  }

  /**
   * BLPOP (and BRPOP) is a blocking list pop primitive. You can see this commands as blocking
   * versions of LPOP and RPOP able to block if the specified keys don't exist or contain empty
   * lists.
   * <p>
   * The following is a description of the exact semantic. We describe BLPOP but the two commands
   * are identical, the only difference is that BLPOP pops the element from the left (head) of the
   * list, and BRPOP pops from the right (tail).
   * <p>
   * <b>Non blocking behavior</b>
   * <p>
   * When BLPOP is called, if at least one of the specified keys contain a non empty list, an
   * element is popped from the head of the list and returned to the caller together with the name
   * of the key (BLPOP returns a two elements array, the first element is the key, the second the
   * popped value).
   * <p>
   * Keys are scanned from left to right, so for instance if you issue BLPOP list1 list2 list3 0
   * against a dataset where list1 does not exist but list2 and list3 contain non empty lists, BLPOP
   * guarantees to return an element from the list stored at list2 (since it is the first non empty
   * list starting from the left).
   * <p>
   * <b>Blocking behavior</b>
   * <p>
   * If none of the specified keys exist or contain non empty lists, BLPOP blocks until some other
   * client performs a LPUSH or an RPUSH operation against one of the lists.
   * <p>
   * Once new data is present on one of the lists, the client finally returns with the name of the
   * key unblocking it and the popped value.
   * <p>
   * When blocking, if a non-zero timeout is specified, the client will unblock returning a nil
   * special value if the specified amount of seconds passed without a push operation against at
   * least one of the specified keys.
   * <p>
   * The timeout argument is interpreted as an integer value. A timeout of zero means instead to
   * block forever.
   * <p>
   * <b>Multiple clients blocking for the same keys</b>
   * <p>
   * Multiple clients can block for the same key. They are put into a queue, so the first to be
   * served will be the one that started to wait earlier, in a first-blpopping first-served fashion.
   * <p>
   * <b>blocking POP inside a MULTI/EXEC transaction</b>
   * <p>
   * BLPOP and BRPOP can be used with pipelining (sending multiple commands and reading the replies
   * in batch), but it does not make sense to use BLPOP or BRPOP inside a MULTI/EXEC block (a Redis
   * transaction).
   * <p>
   * The behavior of BLPOP inside MULTI/EXEC when the list is empty is to return a multi-bulk nil
   * reply, exactly what happens when the timeout is reached. If you like science fiction, think at
   * it like if inside MULTI/EXEC the time will flow at infinite speed :)
   * <p>
   * Time complexity: O(1)
   * @see #brpop(int, byte[]...)
   * @param timeout
   * @param keys
   * @return BLPOP returns a two-elements array via a multi bulk reply in order to return both the
   *         unblocking key and the popped value.
   *         <p>
   *         When a non-zero timeout is specified, and the BLPOP operation timed out, the return
   *         value is a nil multi bulk reply. Most client values will return false or nil
   *         accordingly to the programming language used.
   */
  @Override
  public List<byte[]> blpop(final int timeout, final byte[]... keys) {
    return blpop(getArgsAddTimeout(timeout, keys));
  }

  private byte[][] getArgsAddTimeout(int timeout, byte[][] keys) {
    int size = keys.length;
    final byte[][] args = new byte[size + 1][];
    System.arraycopy(keys, 0, args, 0, size);
    args[size] = Protocol.toByteArray(timeout);
    return args;
  }

  /**
   * Sort a Set or a List accordingly to the specified parameters and store the result at dstkey.
   * @see #sort(byte[], SortingParams)
   * @see #sort(byte[])
   * @see #sort(byte[], byte[])
   * @param key
   * @param sortingParameters
   * @param dstkey
   * @return The number of elements of the list at dstkey.
   */
  @Override
  public Long sort(final byte[] key, final SortingParams sortingParameters, final byte[] dstkey) {
    checkIsInMultiOrPipeline();
    client.sort(key, sortingParameters, dstkey);
    return client.getIntegerReply();
  }

  /**
   * Sort a Set or a List and Store the Result at dstkey.
   * <p>
   * Sort the elements contained in the List, Set, or Sorted Set value at key and store the result
   * at dstkey. By default sorting is numeric with elements being compared as double precision
   * floating point numbers. This is the simplest form of SORT.
   * @see #sort(byte[])
   * @see #sort(byte[], SortingParams)
   * @see #sort(byte[], SortingParams, byte[])
   * @param key
   * @param dstkey
   * @return The number of elements of the list at dstkey.
   */
  @Override
  public Long sort(final byte[] key, final byte[] dstkey) {
    checkIsInMultiOrPipeline();
    client.sort(key, dstkey);
    return client.getIntegerReply();
  }

  /**
   * BLPOP (and BRPOP) is a blocking list pop primitive. You can see this commands as blocking
   * versions of LPOP and RPOP able to block if the specified keys don't exist or contain empty
   * lists.
   * <p>
   * The following is a description of the exact semantic. We describe BLPOP but the two commands
   * are identical, the only difference is that BLPOP pops the element from the left (head) of the
   * list, and BRPOP pops from the right (tail).
   * <p>
   * <b>Non blocking behavior</b>
   * <p>
   * When BLPOP is called, if at least one of the specified keys contain a non empty list, an
   * element is popped from the head of the list and returned to the caller together with the name
   * of the key (BLPOP returns a two elements array, the first element is the key, the second the
   * popped value).
   * <p>
   * Keys are scanned from left to right, so for instance if you issue BLPOP list1 list2 list3 0
   * against a dataset where list1 does not exist but list2 and list3 contain non empty lists, BLPOP
   * guarantees to return an element from the list stored at list2 (since it is the first non empty
   * list starting from the left).
   * <p>
   * <b>Blocking behavior</b>
   * <p>
   * If none of the specified keys exist or contain non empty lists, BLPOP blocks until some other
   * client performs a LPUSH or an RPUSH operation against one of the lists.
   * <p>
   * Once new data is present on one of the lists, the client finally returns with the name of the
   * key unblocking it and the popped value.
   * <p>
   * When blocking, if a non-zero timeout is specified, the client will unblock returning a nil
   * special value if the specified amount of seconds passed without a push operation against at
   * least one of the specified keys.
   * <p>
   * The timeout argument is interpreted as an integer value. A timeout of zero means instead to
   * block forever.
   * <p>
   * <b>Multiple clients blocking for the same keys</b>
   * <p>
   * Multiple clients can block for the same key. They are put into a queue, so the first to be
   * served will be the one that started to wait earlier, in a first-blpopping first-served fashion.
   * <p>
   * <b>blocking POP inside a MULTI/EXEC transaction</b>
   * <p>
   * BLPOP and BRPOP can be used with pipelining (sending multiple commands and reading the replies
   * in batch), but it does not make sense to use BLPOP or BRPOP inside a MULTI/EXEC block (a Redis
   * transaction).
   * <p>
   * The behavior of BLPOP inside MULTI/EXEC when the list is empty is to return a multi-bulk nil
   * reply, exactly what happens when the timeout is reached. If you like science fiction, think at
   * it like if inside MULTI/EXEC the time will flow at infinite speed :)
   * <p>
   * Time complexity: O(1)
   * @see #blpop(int, byte[]...)
   * @param timeout
   * @param keys
   * @return BLPOP returns a two-elements array via a multi bulk reply in order to return both the
   *         unblocking key and the popped value.
   *         <p>
   *         When a non-zero timeout is specified, and the BLPOP operation timed out, the return
   *         value is a nil multi bulk reply. Most client values will return false or nil
   *         accordingly to the programming language used.
   */
  @Override
  public List<byte[]> brpop(final int timeout, final byte[]... keys) {
    return brpop(getArgsAddTimeout(timeout, keys));
  }

  @Override
  public List<byte[]> blpop(final byte[]... args) {
    checkIsInMultiOrPipeline();
    client.blpop(args);
    client.setTimeoutInfinite();
    try {
      return client.getBinaryMultiBulkReply();
    } finally {
      client.rollbackTimeout();
    }
  }

  @Override
  public List<byte[]> brpop(final byte[]... args) {
    checkIsInMultiOrPipeline();
    client.brpop(args);
    client.setTimeoutInfinite();
    try {
      return client.getBinaryMultiBulkReply();
    } finally {
      client.rollbackTimeout();
    }
  }

  /**
   * Request for authentication in a password protected Redis server. A Redis server can be
   * instructed to require a password before to allow clients to issue commands. This is done using
   * the requirepass directive in the Redis configuration file. If the password given by the client
   * is correct the server replies with an OK status code reply and starts accepting commands from
   * the client. Otherwise an error is returned and the clients needs to try a new password. Note
   * that for the high performance nature of Redis it is possible to try a lot of passwords in
   * parallel in very short time, so make sure to generate a strong and very long password so that
   * this attack is infeasible.
   * @param password
   * @return Status code reply
   */
  @Override
  public String auth(final String password) {
    checkIsInMultiOrPipeline();
    client.auth(password);
    return client.getStatusCodeReply();
  }

  /**
   * Request for authentication with a Redis Server that is using ACL where user are authenticated with
   * username and password.
   * See https://redis.io/topics/acl
   * @param user
   * @param password
   * @return
   */
  @Override
  public String auth(final String user, final String password) {
    checkIsInMultiOrPipeline();
    client.auth(user, password);
    return client.getStatusCodeReply();
  }

  public Pipeline pipelined() {
    pipeline = new Pipeline();
    pipeline.setClient(client);
    return pipeline;
  }

  @Override
  public Long zcount(final byte[] key, final double min, final double max) {
    checkIsInMultiOrPipeline();
    client.zcount(key, min, max);
    return client.getIntegerReply();
  }

  @Override
  public Long zcount(final byte[] key, final byte[] min, final byte[] max) {
    checkIsInMultiOrPipeline();
    client.zcount(key, min, max);
    return client.getIntegerReply();
  }

  /**
   * Return the all the elements in the sorted set at key with a score between min and max
   * (including elements with score equal to min or max).
   * <p>
   * The elements having the same score are returned sorted lexicographically as ASCII strings (this
   * follows from a property of Redis sorted sets and does not involve further computation).
   * <p>
   * Using the optional {@link #zrangeByScore(byte[], double, double, int, int) LIMIT} it's possible
   * to get only a range of the matching elements in an SQL-alike way. Note that if offset is large
   * the commands needs to traverse the list for offset elements and this adds up to the O(M)
   * figure.
   * <p>
   * The {@link #zcount(byte[], double, double) ZCOUNT} command is similar to
   * {@link #zrangeByScore(byte[], double, double) ZRANGEBYSCORE} but instead of returning the
   * actual elements in the specified interval, it just returns the number of matching elements.
   * <p>
   * <b>Exclusive intervals and infinity</b>
   * <p>
   * min and max can be -inf and +inf, so that you are not required to know what's the greatest or
   * smallest element in order to take, for instance, elements "up to a given value".
   * <p>
   * Also while the interval is for default closed (inclusive) it's possible to specify open
   * intervals prefixing the score with a "(" character, so for instance:
   * <p>
   * {@code ZRANGEBYSCORE zset (1.3 5}
   * <p>
   * Will return all the values with score &gt; 1.3 and &lt;= 5, while for instance:
   * <p>
   * {@code ZRANGEBYSCORE zset (5 (10}
   * <p>
   * Will return all the values with score &gt; 5 and &lt; 10 (5 and 10 excluded).
   * <p>
   * <b>Time complexity:</b>
   * <p>
   * O(log(N))+O(M) with N being the number of elements in the sorted set and M the number of
   * elements returned by the command, so if M is constant (for instance you always ask for the
   * first ten elements with LIMIT) you can consider it O(log(N))
   * @see #zrangeByScore(byte[], double, double)
   * @see #zrangeByScore(byte[], double, double, int, int)
   * @see #zrangeByScoreWithScores(byte[], double, double)
   * @see #zrangeByScoreWithScores(byte[], double, double, int, int)
   * @see #zcount(byte[], double, double)
   * @param key
   * @param min
   * @param max
   * @return Multi bulk reply specifically a list of elements in the specified score range.
   */
  @Override
  public Set<byte[]> zrangeByScore(final byte[] key, final double min, final double max) {
    checkIsInMultiOrPipeline();
    client.zrangeByScore(key, min, max);
    return SetFromList.of(client.getBinaryMultiBulkReply());
  }

  @Override
  public Set<byte[]> zrangeByScore(final byte[] key, final byte[] min, final byte[] max) {
    checkIsInMultiOrPipeline();
    client.zrangeByScore(key, min, max);
    return SetFromList.of(client.getBinaryMultiBulkReply());
  }

  /**
   * Return the all the elements in the sorted set at key with a score between min and max
   * (including elements with score equal to min or max).
   * <p>
   * The elements having the same score are returned sorted lexicographically as ASCII strings (this
   * follows from a property of Redis sorted sets and does not involve further computation).
   * <p>
   * Using the optional {@link #zrangeByScore(byte[], double, double, int, int) LIMIT} it's possible
   * to get only a range of the matching elements in an SQL-alike way. Note that if offset is large
   * the commands needs to traverse the list for offset elements and this adds up to the O(M)
   * figure.
   * <p>
   * The {@link #zcount(byte[], double, double) ZCOUNT} command is similar to
   * {@link #zrangeByScore(byte[], double, double) ZRANGEBYSCORE} but instead of returning the
   * actual elements in the specified interval, it just returns the number of matching elements.
   * <p>
   * <b>Exclusive intervals and infinity</b>
   * <p>
   * min and max can be -inf and +inf, so that you are not required to know what's the greatest or
   * smallest element in order to take, for instance, elements "up to a given value".
   * <p>
   * Also while the interval is for default closed (inclusive) it's possible to specify open
   * intervals prefixing the score with a "(" character, so for instance:
   * <p>
   * {@code ZRANGEBYSCORE zset (1.3 5}
   * <p>
   * Will return all the values with score &gt; 1.3 and &lt;= 5, while for instance:
   * <p>
   * {@code ZRANGEBYSCORE zset (5 (10}
   * <p>
   * Will return all the values with score &gt; 5 and &lt; 10 (5 and 10 excluded).
   * <p>
   * <b>Time complexity:</b>
   * <p>
   * O(log(N))+O(M) with N being the number of elements in the sorted set and M the number of
   * elements returned by the command, so if M is constant (for instance you always ask for the
   * first ten elements with LIMIT) you can consider it O(log(N))
   * @see #zrangeByScore(byte[], double, double)
   * @see #zrangeByScore(byte[], double, double, int, int)
   * @see #zrangeByScoreWithScores(byte[], double, double)
   * @see #zrangeByScoreWithScores(byte[], double, double, int, int)
   * @see #zcount(byte[], double, double)
   * @param key
   * @param min
   * @param max
   * @param offset
   * @param count
   * @return Multi bulk reply specifically a list of elements in the specified score range.
   */
  @Override
  public Set<byte[]> zrangeByScore(final byte[] key, final double min, final double max,
      final int offset, final int count) {
    checkIsInMultiOrPipeline();
    client.zrangeByScore(key, min, max, offset, count);
    return SetFromList.of(client.getBinaryMultiBulkReply());
  }

  @Override
  public Set<byte[]> zrangeByScore(final byte[] key, final byte[] min, final byte[] max,
      final int offset, final int count) {
    checkIsInMultiOrPipeline();
    client.zrangeByScore(key, min, max, offset, count);
    return SetFromList.of(client.getBinaryMultiBulkReply());
  }

  /**
   * Return the all the elements in the sorted set at key with a score between min and max
   * (including elements with score equal to min or max).
   * <p>
   * The elements having the same score are returned sorted lexicographically as ASCII strings (this
   * follows from a property of Redis sorted sets and does not involve further computation).
   * <p>
   * Using the optional {@link #zrangeByScore(byte[], double, double, int, int) LIMIT} it's possible
   * to get only a range of the matching elements in an SQL-alike way. Note that if offset is large
   * the commands needs to traverse the list for offset elements and this adds up to the O(M)
   * figure.
   * <p>
   * The {@link #zcount(byte[], double, double) ZCOUNT} command is similar to
   * {@link #zrangeByScore(byte[], double, double) ZRANGEBYSCORE} but instead of returning the
   * actual elements in the specified interval, it just returns the number of matching elements.
   * <p>
   * <b>Exclusive intervals and infinity</b>
   * <p>
   * min and max can be -inf and +inf, so that you are not required to know what's the greatest or
   * smallest element in order to take, for instance, elements "up to a given value".
   * <p>
   * Also while the interval is for default closed (inclusive) it's possible to specify open
   * intervals prefixing the score with a "(" character, so for instance:
   * <p>
   * {@code ZRANGEBYSCORE zset (1.3 5}
   * <p>
   * Will return all the values with score &gt; 1.3 and &lt;= 5, while for instance:
   * <p>
   * {@code ZRANGEBYSCORE zset (5 (10}
   * <p>
   * Will return all the values with score &gt; 5 and &lt; 10 (5 and 10 excluded).
   * <p>
   * <b>Time complexity:</b>
   * <p>
   * O(log(N))+O(M) with N being the number of elements in the sorted set and M the number of
   * elements returned by the command, so if M is constant (for instance you always ask for the
   * first ten elements with LIMIT) you can consider it O(log(N))
   * @see #zrangeByScore(byte[], double, double)
   * @see #zrangeByScore(byte[], double, double, int, int)
   * @see #zrangeByScoreWithScores(byte[], double, double)
   * @see #zrangeByScoreWithScores(byte[], double, double, int, int)
   * @see #zcount(byte[], double, double)
   * @param key
   * @param min
   * @param max
   * @return Multi bulk reply specifically a list of elements in the specified score range.
   */
  @Override
  public Set<Tuple> zrangeByScoreWithScores(final byte[] key, final double min, final double max) {
    checkIsInMultiOrPipeline();
    client.zrangeByScoreWithScores(key, min, max);
    return getTupledSet();
  }

  @Override
  public Set<Tuple> zrangeByScoreWithScores(final byte[] key, final byte[] min, final byte[] max) {
    checkIsInMultiOrPipeline();
    client.zrangeByScoreWithScores(key, min, max);
    return getTupledSet();
  }

  /**
   * Return the all the elements in the sorted set at key with a score between min and max
   * (including elements with score equal to min or max).
   * <p>
   * The elements having the same score are returned sorted lexicographically as ASCII strings (this
   * follows from a property of Redis sorted sets and does not involve further computation).
   * <p>
   * Using the optional {@link #zrangeByScore(byte[], double, double, int, int) LIMIT} it's possible
   * to get only a range of the matching elements in an SQL-alike way. Note that if offset is large
   * the commands needs to traverse the list for offset elements and this adds up to the O(M)
   * figure.
   * <p>
   * The {@link #zcount(byte[], double, double) ZCOUNT} command is similar to
   * {@link #zrangeByScore(byte[], double, double) ZRANGEBYSCORE} but instead of returning the
   * actual elements in the specified interval, it just returns the number of matching elements.
   * <p>
   * <b>Exclusive intervals and infinity</b>
   * <p>
   * min and max can be -inf and +inf, so that you are not required to know what's the greatest or
   * smallest element in order to take, for instance, elements "up to a given value".
   * <p>
   * Also while the interval is for default closed (inclusive) it's possible to specify open
   * intervals prefixing the score with a "(" character, so for instance:
   * <p>
   * {@code ZRANGEBYSCORE zset (1.3 5}
   * <p>
   * Will return all the values with score &gt; 1.3 and &lt;= 5, while for instance:
   * <p>
   * {@code ZRANGEBYSCORE zset (5 (10}
   * <p>
   * Will return all the values with score &gt; 5 and &lt; 10 (5 and 10 excluded).
   * <p>
   * <b>Time complexity:</b>
   * <p>
   * O(log(N))+O(M) with N being the number of elements in the sorted set and M the number of
   * elements returned by the command, so if M is constant (for instance you always ask for the
   * first ten elements with LIMIT) you can consider it O(log(N))
   * @see #zrangeByScore(byte[], double, double)
   * @see #zrangeByScore(byte[], double, double, int, int)
   * @see #zrangeByScoreWithScores(byte[], double, double)
   * @see #zrangeByScoreWithScores(byte[], double, double, int, int)
   * @see #zcount(byte[], double, double)
   * @param key
   * @param min
   * @param max
   * @param offset
   * @param count
   * @return Multi bulk reply specifically a list of elements in the specified score range.
   */
  @Override
  public Set<Tuple> zrangeByScoreWithScores(final byte[] key, final double min, final double max,
      final int offset, final int count) {
    checkIsInMultiOrPipeline();
    client.zrangeByScoreWithScores(key, min, max, offset, count);
    return getTupledSet();
  }

  @Override
  public Set<Tuple> zrangeByScoreWithScores(final byte[] key, final byte[] min, final byte[] max,
      final int offset, final int count) {
    checkIsInMultiOrPipeline();
    client.zrangeByScoreWithScores(key, min, max, offset, count);
    return getTupledSet();
  }

  protected Set<Tuple> getTupledSet() {
    List<byte[]> membersWithScores = client.getBinaryMultiBulkReply();
    if (membersWithScores.isEmpty()) {
      return Collections.emptySet();
    }
    Set<Tuple> set = new LinkedHashSet<>(membersWithScores.size() / 2, 1.0f);
    Iterator<byte[]> iterator = membersWithScores.iterator();
    while (iterator.hasNext()) {
      set.add(new Tuple(iterator.next(), BuilderFactory.DOUBLE.build(iterator.next())));
    }
    return set;
  }

  @Override
  public Set<byte[]> zrevrangeByScore(final byte[] key, final double max, final double min) {
    checkIsInMultiOrPipeline();
    client.zrevrangeByScore(key, max, min);
    return SetFromList.of(client.getBinaryMultiBulkReply());
  }

  @Override
  public Set<byte[]> zrevrangeByScore(final byte[] key, final byte[] max, final byte[] min) {
    checkIsInMultiOrPipeline();
    client.zrevrangeByScore(key, max, min);
    return SetFromList.of(client.getBinaryMultiBulkReply());
  }

  @Override
  public Set<byte[]> zrevrangeByScore(final byte[] key, final double max, final double min,
      final int offset, final int count) {
    checkIsInMultiOrPipeline();
    client.zrevrangeByScore(key, max, min, offset, count);
    return SetFromList.of(client.getBinaryMultiBulkReply());
  }

  @Override
  public Set<byte[]> zrevrangeByScore(final byte[] key, final byte[] max, final byte[] min,
      final int offset, final int count) {
    checkIsInMultiOrPipeline();
    client.zrevrangeByScore(key, max, min, offset, count);
    return SetFromList.of(client.getBinaryMultiBulkReply());
  }

  @Override
  public Set<Tuple> zrevrangeByScoreWithScores(final byte[] key, final double max, final double min) {
    checkIsInMultiOrPipeline();
    client.zrevrangeByScoreWithScores(key, max, min);
    return getTupledSet();
  }

  @Override
  public Set<Tuple> zrevrangeByScoreWithScores(final byte[] key, final double max,
      final double min, final int offset, final int count) {
    checkIsInMultiOrPipeline();
    client.zrevrangeByScoreWithScores(key, max, min, offset, count);
    return getTupledSet();
  }

  @Override
  public Set<Tuple> zrevrangeByScoreWithScores(final byte[] key, final byte[] max, final byte[] min) {
    checkIsInMultiOrPipeline();
    client.zrevrangeByScoreWithScores(key, max, min);
    return getTupledSet();
  }

  @Override
  public Set<Tuple> zrevrangeByScoreWithScores(final byte[] key, final byte[] max,
      final byte[] min, final int offset, final int count) {
    checkIsInMultiOrPipeline();
    client.zrevrangeByScoreWithScores(key, max, min, offset, count);
    return getTupledSet();
  }

  /**
   * Remove all elements in the sorted set at key with rank between start and end. Start and end are
   * 0-based with rank 0 being the element with the lowest score. Both start and end can be negative
   * numbers, where they indicate offsets starting at the element with the highest rank. For
   * example: -1 is the element with the highest score, -2 the element with the second highest score
   * and so forth.
   * <p>
   * <b>Time complexity:</b> O(log(N))+O(M) with N being the number of elements in the sorted set
   * and M the number of elements removed by the operation
   * @param key
   * @param start
   * @param stop
   * @return
   */
  @Override
  public Long zremrangeByRank(final byte[] key, final long start, final long stop) {
    checkIsInMultiOrPipeline();
    client.zremrangeByRank(key, start, stop);
    return client.getIntegerReply();
  }

  /**
   * Remove all the elements in the sorted set at key with a score between min and max (including
   * elements with score equal to min or max).
   * <p>
   * <b>Time complexity:</b>
   * <p>
   * O(log(N))+O(M) with N being the number of elements in the sorted set and M the number of
   * elements removed by the operation
   * @param key
   * @param min
   * @param max
   * @return Integer reply, specifically the number of elements removed.
   */
  @Override
  public Long zremrangeByScore(final byte[] key, final double min, final double max) {
    checkIsInMultiOrPipeline();
    client.zremrangeByScore(key, min, max);
    return client.getIntegerReply();
  }

  @Override
  public Long zremrangeByScore(final byte[] key, final byte[] min, final byte[] max) {
    checkIsInMultiOrPipeline();
    client.zremrangeByScore(key, min, max);
    return client.getIntegerReply();
  }

  /**
   * Creates a union or intersection of N sorted sets given by keys k1 through kN, and stores it at
   * dstkey. It is mandatory to provide the number of input keys N, before passing the input keys
   * and the other (optional) arguments.
   * <p>
   * As the terms imply, the {@link #zinterstore(byte[], byte[]...)} ZINTERSTORE} command requires
   * an element to be present in each of the given inputs to be inserted in the result. The {@link
   * #zunionstore(byte[], byte[]...)} command inserts all elements across all inputs.
   * <p>
   * Using the WEIGHTS option, it is possible to add weight to each input sorted set. This means
   * that the score of each element in the sorted set is first multiplied by this weight before
   * being passed to the aggregation. When this option is not given, all weights default to 1.
   * <p>
   * With the AGGREGATE option, it's possible to specify how the results of the union or
   * intersection are aggregated. This option defaults to SUM, where the score of an element is
   * summed across the inputs where it exists. When this option is set to be either MIN or MAX, the
   * resulting set will contain the minimum or maximum score of an element across the inputs where
   * it exists.
   * <p>
   * <b>Time complexity:</b> O(N) + O(M log(M)) with N being the sum of the sizes of the input
   * sorted sets, and M being the number of elements in the resulting sorted set
   * @see #zunionstore(byte[], byte[]...)
   * @see #zunionstore(byte[], ZParams, byte[]...)
   * @see #zinterstore(byte[], byte[]...)
   * @see #zinterstore(byte[], ZParams, byte[]...)
   * @param dstkey
   * @param sets
   * @return Integer reply, specifically the number of elements in the sorted set at dstkey
   */
  @Override
  public Long zunionstore(final byte[] dstkey, final byte[]... sets) {
    checkIsInMultiOrPipeline();
    client.zunionstore(dstkey, sets);
    return client.getIntegerReply();
  }

  /**
   * Creates a union or intersection of N sorted sets given by keys k1 through kN, and stores it at
   * dstkey. It is mandatory to provide the number of input keys N, before passing the input keys
   * and the other (optional) arguments.
   * <p>
   * As the terms imply, the {@link #zinterstore(byte[], byte[]...) ZINTERSTORE} command requires an
   * element to be present in each of the given inputs to be inserted in the result. The {@link
   * #zunionstore(byte[], byte[]...) ZUNIONSTORE} command inserts all elements across all inputs.
   * <p>
   * Using the WEIGHTS option, it is possible to add weight to each input sorted set. This means
   * that the score of each element in the sorted set is first multiplied by this weight before
   * being passed to the aggregation. When this option is not given, all weights default to 1.
   * <p>
   * With the AGGREGATE option, it's possible to specify how the results of the union or
   * intersection are aggregated. This option defaults to SUM, where the score of an element is
   * summed across the inputs where it exists. When this option is set to be either MIN or MAX, the
   * resulting set will contain the minimum or maximum score of an element across the inputs where
   * it exists.
   * <p>
   * <b>Time complexity:</b> O(N) + O(M log(M)) with N being the sum of the sizes of the input
   * sorted sets, and M being the number of elements in the resulting sorted set
   * @see #zunionstore(byte[], byte[]...)
   * @see #zunionstore(byte[], ZParams, byte[]...)
   * @see #zinterstore(byte[], byte[]...)
   * @see #zinterstore(byte[], ZParams, byte[]...)
   * @param dstkey
   * @param sets
   * @param params
   * @return Integer reply, specifically the number of elements in the sorted set at dstkey
   */
  @Override
  public Long zunionstore(final byte[] dstkey, final ZParams params, final byte[]... sets) {
    checkIsInMultiOrPipeline();
    client.zunionstore(dstkey, params, sets);
    return client.getIntegerReply();
  }

  /**
   * Creates a union or intersection of N sorted sets given by keys k1 through kN, and stores it at
   * dstkey. It is mandatory to provide the number of input keys N, before passing the input keys
   * and the other (optional) arguments.
   * <p>
   * As the terms imply, the {@link #zinterstore(byte[], byte[]...) ZINTERSTORE} command requires an
   * element to be present in each of the given inputs to be inserted in the result. The {@link
   * #zunionstore(byte[], byte[]...) ZUNIONSTORE} command inserts all elements across all inputs.
   * <p>
   * Using the WEIGHTS option, it is possible to add weight to each input sorted set. This means
   * that the score of each element in the sorted set is first multiplied by this weight before
   * being passed to the aggregation. When this option is not given, all weights default to 1.
   * <p>
   * With the AGGREGATE option, it's possible to specify how the results of the union or
   * intersection are aggregated. This option defaults to SUM, where the score of an element is
   * summed across the inputs where it exists. When this option is set to be either MIN or MAX, the
   * resulting set will contain the minimum or maximum score of an element across the inputs where
   * it exists.
   * <p>
   * <b>Time complexity:</b> O(N) + O(M log(M)) with N being the sum of the sizes of the input
   * sorted sets, and M being the number of elements in the resulting sorted set
   * @see #zunionstore(byte[], byte[]...)
   * @see #zunionstore(byte[], ZParams, byte[]...)
   * @see #zinterstore(byte[], byte[]...)
   * @see #zinterstore(byte[], ZParams, byte[]...)
   * @param dstkey
   * @param sets
   * @return Integer reply, specifically the number of elements in the sorted set at dstkey
   */
  @Override
  public Long zinterstore(final byte[] dstkey, final byte[]... sets) {
    checkIsInMultiOrPipeline();
    client.zinterstore(dstkey, sets);
    return client.getIntegerReply();
  }

  /**
   * Creates a union or intersection of N sorted sets given by keys k1 through kN, and stores it at
   * dstkey. It is mandatory to provide the number of input keys N, before passing the input keys
   * and the other (optional) arguments.
   * <p>
   * As the terms imply, the {@link #zinterstore(byte[], byte[]...) ZINTERSTORE} command requires an
   * element to be present in each of the given inputs to be inserted in the result. The {@link
   * #zunionstore(byte[], byte[]...) ZUNIONSTORE} command inserts all elements across all inputs.
   * <p>
   * Using the WEIGHTS option, it is possible to add weight to each input sorted set. This means
   * that the score of each element in the sorted set is first multiplied by this weight before
   * being passed to the aggregation. When this option is not given, all weights default to 1.
   * <p>
   * With the AGGREGATE option, it's possible to specify how the results of the union or
   * intersection are aggregated. This option defaults to SUM, where the score of an element is
   * summed across the inputs where it exists. When this option is set to be either MIN or MAX, the
   * resulting set will contain the minimum or maximum score of an element across the inputs where
   * it exists.
   * <p>
   * <b>Time complexity:</b> O(N) + O(M log(M)) with N being the sum of the sizes of the input
   * sorted sets, and M being the number of elements in the resulting sorted set
   * @see #zunionstore(byte[], byte[]...)
   * @see #zunionstore(byte[], ZParams, byte[]...)
   * @see #zinterstore(byte[], byte[]...)
   * @see #zinterstore(byte[], ZParams, byte[]...)
   * @param dstkey
   * @param sets
   * @param params
   * @return Integer reply, specifically the number of elements in the sorted set at dstkey
   */
  @Override
  public Long zinterstore(final byte[] dstkey, final ZParams params, final byte[]... sets) {
    checkIsInMultiOrPipeline();
    client.zinterstore(dstkey, params, sets);
    return client.getIntegerReply();
  }

  @Override
  public Long zlexcount(final byte[] key, final byte[] min, final byte[] max) {
    checkIsInMultiOrPipeline();
    client.zlexcount(key, min, max);
    return client.getIntegerReply();
  }

  @Override
  public Set<byte[]> zrangeByLex(final byte[] key, final byte[] min, final byte[] max) {
    checkIsInMultiOrPipeline();
    client.zrangeByLex(key, min, max);
    return SetFromList.of(client.getBinaryMultiBulkReply());
  }

  @Override
  public Set<byte[]> zrangeByLex(final byte[] key, final byte[] min, final byte[] max,
      final int offset, final int count) {
    checkIsInMultiOrPipeline();
    client.zrangeByLex(key, min, max, offset, count);
    return SetFromList.of(client.getBinaryMultiBulkReply());
  }

  @Override
  public Set<byte[]> zrevrangeByLex(final byte[] key, final byte[] max, final byte[] min) {
    checkIsInMultiOrPipeline();
    client.zrevrangeByLex(key, max, min);
    return SetFromList.of(client.getBinaryMultiBulkReply());
  }

  @Override
  public Set<byte[]> zrevrangeByLex(final byte[] key, final byte[] max, final byte[] min,
      final int offset, final int count) {
    checkIsInMultiOrPipeline();
    client.zrevrangeByLex(key, max, min, offset, count);
    return SetFromList.of(client.getBinaryMultiBulkReply());
  }

  @Override
  public Long zremrangeByLex(final byte[] key, final byte[] min, final byte[] max) {
    checkIsInMultiOrPipeline();
    client.zremrangeByLex(key, min, max);
    return client.getIntegerReply();
  }

  /**
   * Synchronously save the DB on disk.
   * <p>
   * Save the whole dataset on disk (this means that all the databases are saved, as well as keys
   * with an EXPIRE set (the expire is preserved). The server hangs while the saving is not
   * completed, no connection is served in the meanwhile. An OK code is returned when the DB was
   * fully stored in disk.
   * <p>
   * The background variant of this command is {@link #bgsave() BGSAVE} that is able to perform the
   * saving in the background while the server continues serving other clients.
   * <p>
   * @return Status code reply
   */
  @Override
  public String save() {
    client.save();
    return client.getStatusCodeReply();
  }

  /**
   * Asynchronously save the DB on disk.
   * <p>
   * Save the DB in background. The OK code is immediately returned. Redis forks, the parent
   * continues to server the clients, the child saves the DB on disk then exit. A client my be able
   * to check if the operation succeeded using the LASTSAVE command.
   * @return Status code reply
   */
  @Override
  public String bgsave() {
    client.bgsave();
    return client.getStatusCodeReply();
  }

  /**
   * Rewrite the append only file in background when it gets too big. Please for detailed
   * information about the Redis Append Only File check the <a
   * href="http://redis.io/topics/persistence#append-only-file">Append Only File Howto</a>.
   * <p>
   * BGREWRITEAOF rewrites the Append Only File in background when it gets too big. The Redis Append
   * Only File is a Journal, so every operation modifying the dataset is logged in the Append Only
   * File (and replayed at startup). This means that the Append Only File always grows. In order to
   * rebuild its content the BGREWRITEAOF creates a new version of the append only file starting
   * directly form the dataset in memory in order to guarantee the generation of the minimal number
   * of commands needed to rebuild the database.
   * <p>
   * @return Status code reply
   */
  @Override
  public String bgrewriteaof() {
    client.bgrewriteaof();
    return client.getStatusCodeReply();
  }

  /**
   * Return the UNIX time stamp of the last successfully saving of the dataset on disk.
   * <p>
   * Return the UNIX TIME of the last DB save executed with success. A client may check if a
   * {@link #bgsave() BGSAVE} command succeeded reading the LASTSAVE value, then issuing a BGSAVE
   * command and checking at regular intervals every N seconds if LASTSAVE changed.
   * @return Integer reply, specifically an UNIX time stamp.
   */
  @Override
  public Long lastsave() {
    client.lastsave();
    return client.getIntegerReply();
  }

  /**
   * Synchronously save the DB on disk, then shutdown the server.
   * <p>
   * Stop all the clients, save the DB, then quit the server. This commands makes sure that the DB
   * is switched off without the lost of any data. This is not guaranteed if the client uses simply
   * {@link #save() SAVE} and then {@link #quit() QUIT} because other clients may alter the DB data
   * between the two commands.
   * @return Status code reply on error. On success nothing is returned since the server quits and
   *         the connection is closed.
   */
  @Override
  public String shutdown() {
    client.shutdown();
    String status;
    try {
      status = client.getStatusCodeReply();
    } catch (JedisException ex) {
      status = null;
    }
    return status;
  }

  /**
   * Provide information and statistics about the server.
   * <p>
   * The info command returns different information and statistics about the server in an format
   * that's simple to parse by computers and easy to read by humans.
   * <p>
   * <b>Format of the returned String:</b>
   * <p>
   * All the fields are in the form field:value
   * 
   * <pre>
   * edis_version:0.07
   * connected_clients:1
   * connected_slaves:0
   * used_memory:3187
   * changes_since_last_save:0
   * last_save_time:1237655729
   * total_connections_received:1
   * total_commands_processed:1
   * uptime_in_seconds:25
   * uptime_in_days:0
   * </pre>
   * 
   * <b>Notes</b>
   * <p>
   * used_memory is returned in bytes, and is the total number of bytes allocated by the program
   * using malloc.
   * <p>
   * uptime_in_days is redundant since the uptime in seconds contains already the full uptime
   * information, this field is only mainly present for humans.
   * <p>
   * changes_since_last_save does not refer to the number of key changes, but to the number of
   * operations that produced some kind of change in the dataset.
   * <p>
   * @return Bulk reply
   */
  @Override
  public String info() {
    client.info();
    return client.getBulkReply();
  }

  @Override
  public String info(final String section) {
    client.info(section);
    return client.getBulkReply();
  }

  /**
   * Dump all the received requests in real time.
   * <p>
   * MONITOR is a debugging command that outputs the whole sequence of commands received by the
   * Redis server. is very handy in order to understand what is happening into the database. This
   * command is used directly via telnet.
   * @param jedisMonitor
   */
  public void monitor(final JedisMonitor jedisMonitor) {
    client.monitor();
    client.getStatusCodeReply();
    jedisMonitor.proceed(client);
  }

  /**
   * Change the replication settings.
   * <p>
   * The SLAVEOF command can change the replication settings of a slave on the fly. If a Redis
   * server is already acting as slave, the command SLAVEOF NO ONE will turn off the replication
   * turning the Redis server into a MASTER. In the proper form SLAVEOF hostname port will make the
   * server a slave of the specific server listening at the specified hostname and port.
   * <p>
   * If a server is already a slave of some master, SLAVEOF hostname port will stop the replication
   * against the old server and start the synchronization against the new one discarding the old
   * dataset.
   * <p>
   * The form SLAVEOF no one will stop replication turning the server into a MASTER but will not
   * discard the replication. So if the old master stop working it is possible to turn the slave
   * into a master and set the application to use the new master in read/write. Later when the other
   * Redis server will be fixed it can be configured in order to work as slave.
   * <p>
   * @param host
   * @param port
   * @return Status code reply
   */
  @Override
  public String slaveof(final String host, final int port) {
    client.slaveof(host, port);
    return client.getStatusCodeReply();
  }

  @Override
  public String slaveofNoOne() {
    client.slaveofNoOne();
    return client.getStatusCodeReply();
  }

  /**
   * Retrieve the configuration of a running Redis server. Not all the configuration parameters are
   * supported.
   * <p>
   * CONFIG GET returns the current configuration parameters. This sub command only accepts a single
   * argument, that is glob style pattern. All the configuration parameters matching this parameter
   * are reported as a list of key-value pairs.
   * <p>
   * <b>Example:</b>
   * 
   * <pre>
   * $ redis-cli config get '*'
   * 1. "dbfilename"
   * 2. "dump.rdb"
   * 3. "requirepass"
   * 4. (nil)
   * 5. "masterauth"
   * 6. (nil)
   * 7. "maxmemory"
   * 8. "0\n"
   * 9. "appendfsync"
   * 10. "everysec"
   * 11. "save"
   * 12. "3600 1 300 100 60 10000"
   * 
   * $ redis-cli config get 'm*'
   * 1. "masterauth"
   * 2. (nil)
   * 3. "maxmemory"
   * 4. "0\n"
   * </pre>
   * @param pattern
   * @return Bulk reply.
   */
  @Override
  public List<byte[]> configGet(final byte[] pattern) {
    checkIsInMultiOrPipeline();
    client.configGet(pattern);
    return client.getBinaryMultiBulkReply();
  }

  /**
   * Reset the stats returned by INFO
   * @return
   */
  @Override
  public String configResetStat() {
    checkIsInMultiOrPipeline();
    client.configResetStat();
    return client.getStatusCodeReply();
  }

  /**
   * The CONFIG REWRITE command rewrites the redis.conf file the server was started with, applying
   * the minimal changes needed to make it reflect the configuration currently used by the server,
   * which may be different compared to the original one because of the use of the CONFIG SET
   * command.
   * <p>
   * The rewrite is performed in a very conservative way:
   * <ul>
   * <li>Comments and the overall structure of the original redis.conf are preserved as much as
   * possible.</li>
   * <li>If an option already exists in the old redis.conf file, it will be rewritten at the same
   * position (line number).</li>
   * <li>If an option was not already present, but it is set to its default value, it is not added
   * by the rewrite process.</li>
   * <li>If an option was not already present, but it is set to a non-default value, it is appended
   * at the end of the file.</li>
   * <li>Non used lines are blanked. For instance if you used to have multiple save directives, but
   * the current configuration has fewer or none as you disabled RDB persistence, all the lines will
   * be blanked.</li>
   * </ul>
   * <p>
   * CONFIG REWRITE is also able to rewrite the configuration file from scratch if the original one
   * no longer exists for some reason. However if the server was started without a configuration
   * file at all, the CONFIG REWRITE will just return an error.
   * @return OK when the configuration was rewritten properly. Otherwise an error is returned.
   */
  @Override
  public String configRewrite() {
    checkIsInMultiOrPipeline();
    client.configRewrite();
    return client.getStatusCodeReply();
  }

  /**
   * Alter the configuration of a running Redis server. Not all the configuration parameters are
   * supported.
   * <p>
   * The list of configuration parameters supported by CONFIG SET can be obtained issuing a
   * {@link #configGet(byte[]) CONFIG GET *} command.
   * <p>
   * The configuration set using CONFIG SET is immediately loaded by the Redis server that will
   * start acting as specified starting from the next command.
   * <p>
   * <b>Parameters value format</b>
   * <p>
   * The value of the configuration parameter is the same as the one of the same parameter in the
   * Redis configuration file, with the following exceptions:
   * <p>
   * <ul>
   * <li>The save parameter is a list of space-separated integers. Every pair of integers specify
   * the time and number of changes limit to trigger a save. For instance the command CONFIG SET
   * save "3600 10 60 10000" will configure the server to issue a background saving of the RDB file
   * every 3600 seconds if there are at least 10 changes in the dataset, and every 60 seconds if
   * there are at least 10000 changes. To completely disable automatic snapshots just set the
   * parameter as an empty string.
   * <li>All the integer parameters representing memory are returned and accepted only using bytes
   * as unit.
   * </ul>
   * @param parameter
   * @param value
   * @return Status code reply
   */
  @Override
  public byte[] configSet(final byte[] parameter, final byte[] value) {
    checkIsInMultiOrPipeline();
    client.configSet(parameter, value);
    return client.getBinaryBulkReply();
  }

  @Override
  public Long strlen(final byte[] key) {
    checkIsInMultiOrPipeline();
    client.strlen(key);
    return client.getIntegerReply();
  }

  public void sync() {
    client.sync();
  }

  @Override
  public Long lpushx(final byte[] key, final byte[]... string) {
    checkIsInMultiOrPipeline();
    client.lpushx(key, string);
    return client.getIntegerReply();
  }

  /**
   * Undo a {@link #expire(byte[], int) expire} at turning the expire key into a normal key.
   * <p>
   * Time complexity: O(1)
   * @param key
   * @return Integer reply, specifically: 1: the key is now persist. 0: the key is not persist (only
   *         happens when key not set).
   */
  @Override
  public Long persist(final byte[] key) {
    checkIsInMultiOrPipeline();
    client.persist(key);
    return client.getIntegerReply();
  }

  @Override
  public Long rpushx(final byte[] key, final byte[]... string) {
    checkIsInMultiOrPipeline();
    client.rpushx(key, string);
    return client.getIntegerReply();
  }

  @Override
  public byte[] echo(final byte[] string) {
    checkIsInMultiOrPipeline();
    client.echo(string);
    return client.getBinaryBulkReply();
  }

  @Override
  public Long linsert(final byte[] key, final ListPosition where, final byte[] pivot,
      final byte[] value) {
    checkIsInMultiOrPipeline();
    client.linsert(key, where, pivot, value);
    return client.getIntegerReply();
  }

  @Override
  public String debug(final DebugParams params) {
    client.debug(params);
    return client.getStatusCodeReply();
  }

  public Client getClient() {
    return client;
  }

  /**
   * Pop a value from a list, push it to another list and return it; or block until one is available
   * @param source
   * @param destination
   * @param timeout
   * @return the element
   */
  @Override
  public byte[] brpoplpush(final byte[] source, final byte[] destination, final int timeout) {
    checkIsInMultiOrPipeline();
    client.brpoplpush(source, destination, timeout);
    client.setTimeoutInfinite();
    try {
      return client.getBinaryBulkReply();
    } finally {
      client.rollbackTimeout();
    }
  }

  /**
   * Sets or clears the bit at offset in the string value stored at key
   * @param key
   * @param offset
   * @param value
   * @return
   */
  @Override
  public Boolean setbit(final byte[] key, final long offset, final boolean value) {
    checkIsInMultiOrPipeline();
    client.setbit(key, offset, value);
    return client.getIntegerReply() == 1;
  }

  @Override
  public Boolean setbit(final byte[] key, final long offset, final byte[] value) {
    checkIsInMultiOrPipeline();
    client.setbit(key, offset, value);
    return client.getIntegerReply() == 1;
  }

  /**
   * Returns the bit value at offset in the string value stored at key
   * @param key
   * @param offset
   * @return
   */
  @Override
  public Boolean getbit(final byte[] key, final long offset) {
    checkIsInMultiOrPipeline();
    client.getbit(key, offset);
    return client.getIntegerReply() == 1;
  }

  public Long bitpos(final byte[] key, final boolean value) {
    return bitpos(key, value, new BitPosParams());
  }

  public Long bitpos(final byte[] key, final boolean value, final BitPosParams params) {
    checkIsInMultiOrPipeline();
    client.bitpos(key, value, params);
    return client.getIntegerReply();
  }

  @Override
  public Long setrange(final byte[] key, final long offset, final byte[] value) {
    checkIsInMultiOrPipeline();
    client.setrange(key, offset, value);
    return client.getIntegerReply();
  }

  @Override
  public byte[] getrange(final byte[] key, final long startOffset, final long endOffset) {
    checkIsInMultiOrPipeline();
    client.getrange(key, startOffset, endOffset);
    return client.getBinaryBulkReply();
  }

  @Override
  public Long publish(final byte[] channel, final byte[] message) {
    checkIsInMultiOrPipeline();
    client.publish(channel, message);
    return client.getIntegerReply();
  }

  @Override
  public void subscribe(BinaryJedisPubSub jedisPubSub, final byte[]... channels) {
    client.setTimeoutInfinite();
    try {
      jedisPubSub.proceed(client, channels);
    } finally {
      client.rollbackTimeout();
    }
  }

  @Override
  public void psubscribe(BinaryJedisPubSub jedisPubSub, final byte[]... patterns) {
    client.setTimeoutInfinite();
    try {
      jedisPubSub.proceedWithPatterns(client, patterns);
    } finally {
      client.rollbackTimeout();
    }
  }

  /**
   * Evaluates scripts using the Lua interpreter built into Redis starting from version 2.6.0.
   * <p>
   * @param script
   * @param keys
   * @param args
   * @return Script result
   */
  @Override
  public Object eval(final byte[] script, final List<byte[]> keys, final List<byte[]> args) {
    return eval(script, toByteArray(keys.size()), getParamsWithBinary(keys, args));
  }

  protected static byte[][] getParamsWithBinary(List<byte[]> keys, List<byte[]> args) {
    final int keyCount = keys.size();
    final int argCount = args.size();
    byte[][] params = new byte[keyCount + argCount][];

    for (int i = 0; i < keyCount; i++)
      params[i] = keys.get(i);

    for (int i = 0; i < argCount; i++)
      params[keyCount + i] = args.get(i);

    return params;
  }

  @Override
  public Object eval(final byte[] script, final byte[] keyCount, final byte[]... params) {
    checkIsInMultiOrPipeline();
    client.eval(script, keyCount, params);
    client.setTimeoutInfinite();
    try {
      return client.getOne();
    } finally {
      client.rollbackTimeout();
    }
  }

  @Override
  public Object eval(final byte[] script, final int keyCount, final byte[]... params) {
    return eval(script, toByteArray(keyCount), params);
  }

  @Override
  public Object eval(final byte[] script) {
    return eval(script, 0);
  }

  @Override
  public Object evalsha(final byte[] sha1) {
    return evalsha(sha1, 0);
  }

  @Override
  public Object evalsha(final byte[] sha1, final List<byte[]> keys, final List<byte[]> args) {
    return evalsha(sha1, keys.size(), getParamsWithBinary(keys, args));
  }

  @Override
  public Object evalsha(final byte[] sha1, final int keyCount, final byte[]... params) {
    checkIsInMultiOrPipeline();
    client.evalsha(sha1, keyCount, params);
    client.setTimeoutInfinite();
    try {
      return client.getOne();
    } finally {
      client.rollbackTimeout();
    }
  }

  @Override
  public String scriptFlush() {
    client.scriptFlush();
    return client.getStatusCodeReply();
  }

  public Long scriptExists(final byte[] sha1) {
    byte[][] a = new byte[1][];
    a[0] = sha1;
    return scriptExists(a).get(0);
  }

  @Override
  public List<Long> scriptExists(final byte[]... sha1) {
    client.scriptExists(sha1);
    return client.getIntegerMultiBulkReply();
  }

  @Override
  public byte[] scriptLoad(final byte[] script) {
    client.scriptLoad(script);
    return client.getBinaryBulkReply();
  }

  @Override
  public String scriptKill() {
    client.scriptKill();
    return client.getStatusCodeReply();
  }

  @Override
  public String slowlogReset() {
    client.slowlogReset();
    return client.getBulkReply();
  }

  @Override
  public Long slowlogLen() {
    client.slowlogLen();
    return client.getIntegerReply();
  }

  @Override
  public List<Object> slowlogGetBinary() {
    client.slowlogGet();
    return client.getObjectMultiBulkReply();
  }

  @Override
  public List<Object> slowlogGetBinary(final long entries) {
    client.slowlogGet(entries);
    return client.getObjectMultiBulkReply();
  }

  @Override
  public Long objectRefcount(final byte[] key) {
    client.objectRefcount(key);
    return client.getIntegerReply();
  }

  @Override
  public byte[] objectEncoding(final byte[] key) {
    client.objectEncoding(key);
    return client.getBinaryBulkReply();
  }

  @Override
  public Long objectIdletime(final byte[] key) {
    client.objectIdletime(key);
    return client.getIntegerReply();
  }

  @Override
  public List<byte[]> objectHelpBinary() {
    client.objectHelp();
    return client.getBinaryMultiBulkReply();
  }

  @Override
  public Long objectFreq(final byte[] key) {
    client.objectFreq(key);
    return client.getIntegerReply();
  }

  @Override
  public Long bitcount(final byte[] key) {
    checkIsInMultiOrPipeline();
    client.bitcount(key);
    return client.getIntegerReply();
  }

  @Override
  public Long bitcount(final byte[] key, final long start, final long end) {
    checkIsInMultiOrPipeline();
    client.bitcount(key, start, end);
    return client.getIntegerReply();
  }

  @Override
  public Long bitop(final BitOP op, final byte[] destKey, final byte[]... srcKeys) {
    checkIsInMultiOrPipeline();
    client.bitop(op, destKey, srcKeys);
    return client.getIntegerReply();
  }

  @Override
  public byte[] dump(final byte[] key) {
    checkIsInMultiOrPipeline();
    client.dump(key);
    return client.getBinaryBulkReply();
  }

  @Override
  public String restore(final byte[] key, final long ttl, final byte[] serializedValue) {
    checkIsInMultiOrPipeline();
    client.restore(key, ttl, serializedValue);
    return client.getStatusCodeReply();
  }

  @Override
  public String restoreReplace(final byte[] key, final long ttl, final byte[] serializedValue) {
    checkIsInMultiOrPipeline();
    client.restoreReplace(key, ttl, serializedValue);
    return client.getStatusCodeReply();
  }

  /**
   * Set a timeout on the specified key. After the timeout the key will be automatically deleted by
   * the server. A key with an associated timeout is said to be volatile in Redis terminology.
   * <p>
   * Volatile keys are stored on disk like the other keys, the timeout is persistent too like all
   * the other aspects of the dataset. Saving a dataset containing expires and stopping the server
   * does not stop the flow of time as Redis stores on disk the time when the key will no longer be
   * available as Unix time, and not the remaining milliseconds.
   * <p>
   * Since Redis 2.1.3 you can update the value of the timeout of a key already having an expire
   * set. It is also possible to undo the expire at all turning the key into a normal key using the
   * {@link #persist(byte[]) PERSIST} command.
   * <p>
   * Time complexity: O(1)
   * @see <a href="http://redis.io/commands/pexpire">PEXPIRE Command</a>
   * @param key
   * @param milliseconds
   * @return Integer reply, specifically: 1: the timeout was set. 0: the timeout was not set since
   *         the key already has an associated timeout (this may happen only in Redis versions <
   *         2.1.3, Redis >= 2.1.3 will happily update the timeout), or the key does not exist.
   */
  @Override
  public Long pexpire(final byte[] key, final long milliseconds) {
    checkIsInMultiOrPipeline();
    client.pexpire(key, milliseconds);
    return client.getIntegerReply();
  }

  @Override
  public Long pexpireAt(final byte[] key, final long millisecondsTimestamp) {
    checkIsInMultiOrPipeline();
    client.pexpireAt(key, millisecondsTimestamp);
    return client.getIntegerReply();
  }

  @Override
  public Long pttl(final byte[] key) {
    checkIsInMultiOrPipeline();
    client.pttl(key);
    return client.getIntegerReply();
  }

  /**
   * PSETEX works exactly like {@link #setex(byte[], int, byte[])} with the sole difference that the
   * expire time is specified in milliseconds instead of seconds. Time complexity: O(1)
   * @param key
   * @param milliseconds
   * @param value
   * @return Status code reply
   */
  @Override
  public String psetex(final byte[] key, final long milliseconds, final byte[] value) {
    checkIsInMultiOrPipeline();
    client.psetex(key, milliseconds, value);
    return client.getStatusCodeReply();
  }

  @Override
  public byte[] memoryDoctorBinary() {
    checkIsInMultiOrPipeline();
    client.memoryDoctor();
    return client.getBinaryBulkReply();
  }

  @Override
  public Long memoryUsage(final byte[] key) {
    checkIsInMultiOrPipeline();
    client.memoryUsage(key);
    return client.getIntegerReply();
  }

  @Override
  public Long memoryUsage(final byte[] key, final int samples) {
    checkIsInMultiOrPipeline();
    client.memoryUsage(key, samples);
    return client.getIntegerReply();
  }

  @Override
  public byte[] aclWhoAmIBinary() {
    checkIsInMultiOrPipeline();
    client.aclWhoAmI();
    return client.getBinaryBulkReply();
  }

  @Override
  public byte[] aclGenPassBinary() {
    checkIsInMultiOrPipeline();
    client.aclGenPass();
    return client.getBinaryBulkReply();
  }

  @Override
  public List<byte[]> aclListBinary() {
    checkIsInMultiOrPipeline();
    client.aclList();
    return client.getBinaryMultiBulkReply();
  }

  @Override
  public List<byte[]> aclUsersBinary() {
    checkIsInMultiOrPipeline();
    client.aclUsers();
    return client.getBinaryMultiBulkReply();
  }

  @Override
  public AccessControlUser aclGetUser(byte[] name) {
    checkIsInMultiOrPipeline();
    client.aclGetUser(name);
    return BuilderFactory.ACCESS_CONTROL_USER.build(client.getObjectMultiBulkReply());
  }

  @Override
  public String aclSetUser(byte[] name) {
    checkIsInMultiOrPipeline();
    client.aclSetUser(name);
    return client.getStatusCodeReply();
  }

  @Override
  public String aclSetUser(byte[] name, byte[]... keys) {
    checkIsInMultiOrPipeline();
    client.aclSetUser(name, keys);
    return client.getStatusCodeReply();
  }

  @Override
  public Long aclDelUser(byte[] name) {
    checkIsInMultiOrPipeline();
    client.aclDelUser(name);
    return client.getIntegerReply();
  }

  @Override
  public List<byte[]> aclCatBinary() {
    checkIsInMultiOrPipeline();
    client.aclCat();
    return client.getBinaryMultiBulkReply();
  }

  @Override
  public List<byte[]> aclCat(byte[] category) {
    checkIsInMultiOrPipeline();
    client.aclCat(category);
    return client.getBinaryMultiBulkReply();
  }

  @Override
  public List<byte[]> aclLogBinary() {
    checkIsInMultiOrPipeline();
    client.aclLog();
    return client.getBinaryMultiBulkReply();
  }

  @Override
  public List<byte[]> aclLogBinary(int limit) {
    checkIsInMultiOrPipeline();
    client.aclLog(limit);
    return client.getBinaryMultiBulkReply();
  }

  @Override
  public byte[] aclLog(byte[] options) {
    checkIsInMultiOrPipeline();
    client.aclLog(options);
    return client.getBinaryBulkReply();
  }

  @Override
  public String clientKill(final byte[] ipPort) {
    checkIsInMultiOrPipeline();
    this.client.clientKill(ipPort);
    return this.client.getStatusCodeReply();
  }

  @Override
  public String clientKill(final String ip, final int port) {
    checkIsInMultiOrPipeline();
    this.client.clientKill(ip, port);
    return this.client.getStatusCodeReply();
  }

  @Override
  public Long clientKill(ClientKillParams params) {
    checkIsInMultiOrPipeline();
    this.client.clientKill(params);
    return this.client.getIntegerReply();
  }

  @Override
  public byte[] clientGetnameBinary() {
    checkIsInMultiOrPipeline();
    client.clientGetname();
    return client.getBinaryBulkReply();
  }

  @Override
  public byte[] clientListBinary() {
    checkIsInMultiOrPipeline();
    client.clientList();
    return client.getBinaryBulkReply();
  }

  @Override
  public String clientSetname(final byte[] name) {
    checkIsInMultiOrPipeline();
    client.clientSetname(name);
    return client.getBulkReply();
  }

  @Override
  public Long clientId() {
    checkIsInMultiOrPipeline();
    client.clientId();
    return client.getIntegerReply();
  }

  public String clientPause(final long timeout) {
    checkIsInMultiOrPipeline();
    client.clientPause(timeout);
    return client.getBulkReply();
  }

  public List<String> time() {
    checkIsInMultiOrPipeline();
    client.time();
    return client.getMultiBulkReply();
  }

  @Override
  public String migrate(final String host, final int port, final byte[] key,
      final int destinationDb, final int timeout) {
    checkIsInMultiOrPipeline();
    client.migrate(host, port, key, destinationDb, timeout);
    return client.getStatusCodeReply();
  }

  @Override
  public String migrate(final String host, final int port, final int destinationDB,
      final int timeout, final MigrateParams params, final byte[]... keys) {
    checkIsInMultiOrPipeline();
    client.migrate(host, port, destinationDB, timeout, params, keys);
    return client.getStatusCodeReply();
  }

  /**
   * Syncrhonous replication of Redis as described here: http://antirez.com/news/66 Since Java
   * Object class has implemented "wait" method, we cannot use it, so I had to change the name of
   * the method. Sorry :S
   */
  @Override
  public Long waitReplicas(final int replicas, final long timeout) {
    checkIsInMultiOrPipeline();
    client.waitReplicas(replicas, timeout);
    return client.getIntegerReply();
  }

  @Override
  public Long pfadd(final byte[] key, final byte[]... elements) {
    checkIsInMultiOrPipeline();
    client.pfadd(key, elements);
    return client.getIntegerReply();
  }

  @Override
  public long pfcount(final byte[] key) {
    checkIsInMultiOrPipeline();
    client.pfcount(key);
    return client.getIntegerReply();
  }

  @Override
  public String pfmerge(final byte[] destkey, final byte[]... sourcekeys) {
    checkIsInMultiOrPipeline();
    client.pfmerge(destkey, sourcekeys);
    return client.getStatusCodeReply();
  }

  @Override
  public Long pfcount(final byte[]... keys) {
    checkIsInMultiOrPipeline();
    client.pfcount(keys);
    return client.getIntegerReply();
  }

  public ScanResult<byte[]> scan(final byte[] cursor) {
    return scan(cursor, new ScanParams());
  }

  public ScanResult<byte[]> scan(final byte[] cursor, final ScanParams params) {
    checkIsInMultiOrPipeline();
    client.scan(cursor, params);
    List<Object> result = client.getObjectMultiBulkReply();
    byte[] newcursor = (byte[]) result.get(0);
    List<byte[]> rawResults = (List<byte[]>) result.get(1);
    return new ScanResult<>(newcursor, rawResults);
  }

  @Override
  public ScanResult<Map.Entry<byte[], byte[]>> hscan(final byte[] key, final byte[] cursor) {
    return hscan(key, cursor, new ScanParams());
  }

  @Override
  public ScanResult<Map.Entry<byte[], byte[]>> hscan(final byte[] key, final byte[] cursor,
      final ScanParams params) {
    checkIsInMultiOrPipeline();
    client.hscan(key, cursor, params);
    List<Object> result = client.getObjectMultiBulkReply();
    byte[] newcursor = (byte[]) result.get(0);
    List<Map.Entry<byte[], byte[]>> results = new ArrayList<>();
    List<byte[]> rawResults = (List<byte[]>) result.get(1);
    Iterator<byte[]> iterator = rawResults.iterator();
    while (iterator.hasNext()) {
      results.add(new AbstractMap.SimpleEntry<>(iterator.next(), iterator.next()));
    }
    return new ScanResult<>(newcursor, results);
  }

  @Override
  public ScanResult<byte[]> sscan(final byte[] key, final byte[] cursor) {
    return sscan(key, cursor, new ScanParams());
  }

  @Override
  public ScanResult<byte[]> sscan(final byte[] key, final byte[] cursor, final ScanParams params) {
    checkIsInMultiOrPipeline();
    client.sscan(key, cursor, params);
    List<Object> result = client.getObjectMultiBulkReply();
    byte[] newcursor = (byte[]) result.get(0);
    List<byte[]> rawResults = (List<byte[]>) result.get(1);
    return new ScanResult<>(newcursor, rawResults);
  }

  @Override
  public ScanResult<Tuple> zscan(final byte[] key, final byte[] cursor) {
    return zscan(key, cursor, new ScanParams());
  }

  @Override
  public ScanResult<Tuple> zscan(final byte[] key, final byte[] cursor, final ScanParams params) {
    checkIsInMultiOrPipeline();
    client.zscan(key, cursor, params);
    List<Object> result = client.getObjectMultiBulkReply();
    byte[] newcursor = (byte[]) result.get(0);
    List<Tuple> results = new ArrayList<>();
    List<byte[]> rawResults = (List<byte[]>) result.get(1);
    Iterator<byte[]> iterator = rawResults.iterator();
    while (iterator.hasNext()) {
      results.add(new Tuple(iterator.next(), BuilderFactory.DOUBLE.build(iterator.next())));
    }
    return new ScanResult<>(newcursor, results);
  }

  @Override
  public Long geoadd(final byte[] key, final double longitude, final double latitude,
      final byte[] member) {
    checkIsInMultiOrPipeline();
    client.geoadd(key, longitude, latitude, member);
    return client.getIntegerReply();
  }

  @Override
  public Long geoadd(final byte[] key, final Map<byte[], GeoCoordinate> memberCoordinateMap) {
    checkIsInMultiOrPipeline();
    client.geoadd(key, memberCoordinateMap);
    return client.getIntegerReply();
  }

  @Override
  public Double geodist(final byte[] key, final byte[] member1, final byte[] member2) {
    checkIsInMultiOrPipeline();
    client.geodist(key, member1, member2);
    return BuilderFactory.DOUBLE.build(client.getOne());
  }

  @Override
  public Double geodist(final byte[] key, final byte[] member1, final byte[] member2,
      final GeoUnit unit) {
    checkIsInMultiOrPipeline();
    client.geodist(key, member1, member2, unit);
    return BuilderFactory.DOUBLE.build(client.getOne());
  }

  @Override
  public List<byte[]> geohash(final byte[] key, final byte[]... members) {
    checkIsInMultiOrPipeline();
    client.geohash(key, members);
    return client.getBinaryMultiBulkReply();
  }

  @Override
  public List<GeoCoordinate> geopos(final byte[] key, final byte[]... members) {
    checkIsInMultiOrPipeline();
    client.geopos(key, members);
    return BuilderFactory.GEO_COORDINATE_LIST.build(client.getObjectMultiBulkReply());
  }

  @Override
  public List<GeoRadiusResponse> georadius(final byte[] key, final double longitude,
      final double latitude, final double radius, final GeoUnit unit) {
    checkIsInMultiOrPipeline();
    client.georadius(key, longitude, latitude, radius, unit);
    return BuilderFactory.GEORADIUS_WITH_PARAMS_RESULT.build(client.getObjectMultiBulkReply());
  }

  @Override
  public List<GeoRadiusResponse> georadiusReadonly(final byte[] key, final double longitude,
      final double latitude, final double radius, final GeoUnit unit) {
    checkIsInMultiOrPipeline();
    client.georadiusReadonly(key, longitude, latitude, radius, unit);
    return BuilderFactory.GEORADIUS_WITH_PARAMS_RESULT.build(client.getObjectMultiBulkReply());
  }

  @Override
  public List<GeoRadiusResponse> georadius(final byte[] key, final double longitude,
      final double latitude, final double radius, final GeoUnit unit, final GeoRadiusParam param) {
    checkIsInMultiOrPipeline();
    client.georadius(key, longitude, latitude, radius, unit, param);
    return BuilderFactory.GEORADIUS_WITH_PARAMS_RESULT.build(client.getObjectMultiBulkReply());
  }

  @Override
  public Long georadiusStore(final byte[] key, final double longitude, final double latitude,
      final double radius, final GeoUnit unit, final GeoRadiusParam param,
      final GeoRadiusStoreParam storeParam) {
    checkIsInMultiOrPipeline();
    client.georadiusStore(key, longitude, latitude, radius, unit, param, storeParam);
    return client.getIntegerReply();
  }

  @Override
  public List<GeoRadiusResponse> georadiusReadonly(final byte[] key, final double longitude,
      final double latitude, final double radius, final GeoUnit unit, final GeoRadiusParam param) {
    checkIsInMultiOrPipeline();
    client.georadiusReadonly(key, longitude, latitude, radius, unit, param);
    return BuilderFactory.GEORADIUS_WITH_PARAMS_RESULT.build(client.getObjectMultiBulkReply());
  }

  @Override
  public List<GeoRadiusResponse> georadiusByMember(final byte[] key, final byte[] member,
      final double radius, final GeoUnit unit) {
    checkIsInMultiOrPipeline();
    client.georadiusByMember(key, member, radius, unit);
    return BuilderFactory.GEORADIUS_WITH_PARAMS_RESULT.build(client.getObjectMultiBulkReply());
  }

  @Override
  public List<GeoRadiusResponse> georadiusByMemberReadonly(final byte[] key, final byte[] member,
      final double radius, final GeoUnit unit) {
    checkIsInMultiOrPipeline();
    client.georadiusByMemberReadonly(key, member, radius, unit);
    return BuilderFactory.GEORADIUS_WITH_PARAMS_RESULT.build(client.getObjectMultiBulkReply());
  }

  @Override
  public List<GeoRadiusResponse> georadiusByMember(final byte[] key, final byte[] member,
      final double radius, final GeoUnit unit, final GeoRadiusParam param) {
    checkIsInMultiOrPipeline();
    client.georadiusByMember(key, member, radius, unit, param);
    return BuilderFactory.GEORADIUS_WITH_PARAMS_RESULT.build(client.getObjectMultiBulkReply());
  }

  @Override
  public Long georadiusByMemberStore(final byte[] key, final byte[] member, final double radius,
      final GeoUnit unit, final GeoRadiusParam param, final GeoRadiusStoreParam storeParam) {
    checkIsInMultiOrPipeline();
    client.georadiusByMemberStore(key, member, radius, unit, param, storeParam);
    return client.getIntegerReply();
  }

  @Override
  public List<GeoRadiusResponse> georadiusByMemberReadonly(final byte[] key, final byte[] member,
      final double radius, final GeoUnit unit, final GeoRadiusParam param) {
    checkIsInMultiOrPipeline();
    client.georadiusByMemberReadonly(key, member, radius, unit, param);
    return BuilderFactory.GEORADIUS_WITH_PARAMS_RESULT.build(client.getObjectMultiBulkReply());
  }

  /**
   * A decorator to implement Set from List. Assume that given List do not contains duplicated
   * values. The resulting set displays the same ordering, concurrency, and performance
   * characteristics as the backing list. This class should be used only for Redis commands which
   * return Set result.
   * @param <E>
   */
  protected static class SetFromList<E> extends AbstractSet<E> implements Serializable {
    private static final long serialVersionUID = -2850347066962734052L;
    private final List<E> list;

    private SetFromList(List<E> list) {
      if (list == null) {
        throw new NullPointerException("list");
      }
      this.list = list;
    }

    @Override
    public void clear() {
      list.clear();
    }

    @Override
    public int size() {
      return list.size();
    }

    @Override
    public boolean isEmpty() {
      return list.isEmpty();
    }

    @Override
    public boolean contains(Object o) {
      return list.contains(o);
    }

    @Override
    public boolean remove(Object o) {
      return list.remove(o);
    }

    @Override
    public boolean add(E e) {
      return !contains(e) && list.add(e);
    }

    @Override
    public Iterator<E> iterator() {
      return list.iterator();
    }

    @Override
    public Object[] toArray() {
      return list.toArray();
    }

    @Override
    public <T> T[] toArray(T[] a) {
      return list.toArray(a);
    }

    @Override
    public String toString() {
      return list.toString();
    }

    @Override
    public int hashCode() {
      return list.hashCode();
    }

    @Override
    public boolean equals(Object o) {
      if (o == null) return false;
      if (o == this) return true;
      if (!(o instanceof Set)) return false;

      Collection<?> c = (Collection<?>) o;
      if (c.size() != size()) {
        return false;
      }

      return containsAll(c);
    }

    @Override
    public boolean containsAll(Collection<?> c) {
      return list.containsAll(c);
    }

    @Override
    public boolean removeAll(Collection<?> c) {
      return list.removeAll(c);
    }

    @Override
    public boolean retainAll(Collection<?> c) {
      return list.retainAll(c);
    }

    protected static <E> SetFromList<E> of(List<E> list) {
      return new SetFromList<>(list);
    }
  }

  @Override
  public List<Long> bitfield(final byte[] key, final byte[]... arguments) {
    checkIsInMultiOrPipeline();
    client.bitfield(key, arguments);
    return client.getIntegerMultiBulkReply();
  }

  @Override
  public List<Long> bitfieldReadonly(byte[] key, final byte[]... arguments) {
    checkIsInMultiOrPipeline();
    client.bitfieldReadonly(key, arguments);
    return client.getIntegerMultiBulkReply();
  }

  @Override
  public Long hstrlen(final byte[] key, final byte[] field) {
    checkIsInMultiOrPipeline();
    client.hstrlen(key, field);
    return client.getIntegerReply();
  }

  @Override
  public List<byte[]> xread(int count, long block, Map<byte[], byte[]> streams) {
    checkIsInMultiOrPipeline();
    client.xread(count, block, streams);
    client.setTimeoutInfinite();
    try {
      return client.getBinaryMultiBulkReply();
    } finally {
      client.rollbackTimeout();
    }
  }

  @Override
  public List<byte[]> xreadGroup(byte[] groupname, byte[] consumer, int count, long block,
      boolean noAck, Map<byte[], byte[]> streams) {
    checkIsInMultiOrPipeline();
    client.xreadGroup(groupname, consumer, count, block, noAck, streams);
    client.setTimeoutInfinite();
    try {
      return client.getBinaryMultiBulkReply();
    } finally {
      client.rollbackTimeout();
    }
  }

  @Override
  public byte[] xadd(byte[] key, byte[] id, Map<byte[], byte[]> hash, long maxLen,
      boolean approximateLength) {
    checkIsInMultiOrPipeline();
    client.xadd(key, id, hash, maxLen, approximateLength);
    return client.getBinaryBulkReply();
  }

  @Override
  public Long xlen(byte[] key) {
    checkIsInMultiOrPipeline();
    client.xlen(key);
    return client.getIntegerReply();
  }

  @Override
  public List<byte[]> xrange(byte[] key, byte[] start, byte[] end, int count) {
    checkIsInMultiOrPipeline();
    client.xrange(key, start, end, count);
    return client.getBinaryMultiBulkReply();
  }

  @Override
  public List<byte[]> xrevrange(byte[] key, byte[] end, byte[] start, int count) {
    checkIsInMultiOrPipeline();
    client.xrevrange(key, end, start, count);
    return client.getBinaryMultiBulkReply();
  }

  @Override
  public Long xack(byte[] key, byte[] group, byte[]... ids) {
    checkIsInMultiOrPipeline();
    client.xack(key, group, ids);
    return client.getIntegerReply();
  }

  @Override
  public String xgroupCreate(byte[] key, byte[] consumer, byte[] id, boolean makeStream) {
    checkIsInMultiOrPipeline();
    client.xgroupCreate(key, consumer, id, makeStream);
    return client.getStatusCodeReply();
  }

  @Override
  public String xgroupSetID(byte[] key, byte[] consumer, byte[] id) {
    checkIsInMultiOrPipeline();
    client.xgroupSetID(key, consumer, id);
    return client.getStatusCodeReply();
  }

  @Override
  public Long xgroupDestroy(byte[] key, byte[] consumer) {
    checkIsInMultiOrPipeline();
    client.xgroupDestroy(key, consumer);
    return client.getIntegerReply();
  }

  @Override
  public Long xgroupDelConsumer(byte[] key, byte[] consumer, byte[] consumerName) {
    checkIsInMultiOrPipeline();
    client.xgroupDelConsumer(key, consumer, consumerName);
    return client.getIntegerReply();
  }

  @Override
  public Long xdel(byte[] key, byte[]... ids) {
    checkIsInMultiOrPipeline();
    client.xdel(key, ids);
    return client.getIntegerReply();
  }

  @Override
  public Long xtrim(byte[] key, long maxLen, boolean approximateLength) {
    checkIsInMultiOrPipeline();
    client.xtrim(key, maxLen, approximateLength);
    return client.getIntegerReply();
  }

  @Override
  public List<Object> xpending(byte[] key, byte[] groupname, byte[] start, byte[] end, int count,
      byte[] consumername) {
    checkIsInMultiOrPipeline();
    client.xpending(key, groupname, start, end, count, consumername);
    return client.getObjectMultiBulkReply();
  }

  @Override
  public List<byte[]> xclaim(byte[] key, byte[] groupname, byte[] consumername, long minIdleTime,
      long newIdleTime, int retries, boolean force, byte[]... ids) {
    checkIsInMultiOrPipeline();
    client.xclaim(key, groupname, consumername, minIdleTime, newIdleTime, retries, force, ids);
    return client.getBinaryMultiBulkReply();
  }

  @Override
  public StreamInfo xinfoStream(byte[] key) {
    checkIsInMultiOrPipeline();
    client.xinfoStream(key);
    return BuilderFactory.STREAM_INFO.build(client.getOne());
  }

  @Override
  public Object xinfoStreamBinary(byte[] key) {
    checkIsInMultiOrPipeline();
    client.xinfoStream(key);
    return client.getOne();
  }

  @Override
  public List<StreamGroupInfo> xinfoGroup(byte[] key) {
    checkIsInMultiOrPipeline();
    client.xinfoGroup(key);
    return BuilderFactory.STREAM_GROUP_INFO_LIST.build(client.getBinaryMultiBulkReply());
  }

  @Override
  public List<Object> xinfoGroupBinary(byte[] key) {
    checkIsInMultiOrPipeline();
    client.xinfoGroup(key);
    return client.getObjectMultiBulkReply();
  }

  @Override
  public List<StreamConsumersInfo> xinfoConsumers(byte[] key, byte[] group) {
    checkIsInMultiOrPipeline();
    client.xinfoConsumers(key, group);
    return BuilderFactory.STREAM_CONSUMERS_INFO_LIST.build(client.getBinaryMultiBulkReply());
  }

  @Override
  public List<Object> xinfoConsumersBinary(byte[] key, byte[] group) {
    checkIsInMultiOrPipeline();
    client.xinfoConsumers(key, group);
    return client.getObjectMultiBulkReply();
  }

  public Object sendCommand(ProtocolCommand cmd, byte[]... args) {
    checkIsInMultiOrPipeline();
    client.sendCommand(cmd, args);
    return client.getOne();
  }

  public Object sendBlockingCommand(ProtocolCommand cmd, byte[]... args) {
    checkIsInMultiOrPipeline();
    client.sendCommand(cmd, args);
    client.setTimeoutInfinite();
    try {
      return client.getOne();
    } finally {
      client.rollbackTimeout();
    }
  }

  public Object sendCommand(ProtocolCommand cmd) {
    return sendCommand(cmd, DUMMY_ARRAY);
  }
}<|MERGE_RESOLUTION|>--- conflicted
+++ resolved
@@ -239,25 +239,7 @@
         .withHostnameVerifier(hostnameVerifier).build());
   }
 
-<<<<<<< HEAD
-  public BinaryJedis(final JedisSocketFactory jedisSocketFactory) {
-    client = new Client(jedisSocketFactory);
-  }
-
-  @Override
-  public String toString() {
-    return "BinaryJedis{" + client + '}';
-  }
-
-  private void initializeClientFromURI(URI uri) {
-    initializeClientFromURI(uri, null, null, null);
-  }
-
-  private void initializeClientFromURI(URI uri, final SSLSocketFactory sslSocketFactory,
-      final SSLParameters sslParameters, final HostnameVerifier hostnameVerifier) {
-=======
   public BinaryJedis(final URI uri, JedisClientConfig config) {
->>>>>>> 844477cb
     if (!JedisURIHelper.isValid(uri)) {
       throw new InvalidURIException(String.format(
         "Cannot open Redis connection due invalid URI \"%s\".", uri.toString()));
@@ -302,6 +284,11 @@
 
   public BinaryJedis(final JedisSocketFactory jedisSocketFactory) {
     client = new Client(jedisSocketFactory);
+  }
+
+  @Override
+  public String toString() {
+    return "BinaryJedis{" + client + '}';
   }
 
   public boolean isConnected() {
