--- conflicted
+++ resolved
@@ -2,15 +2,15 @@
 
 import static redis.clients.jedis.Protocol.toByteArray;
 import static redis.clients.jedis.Protocol.Command.*;
+import static redis.clients.jedis.Protocol.Keyword.ENCODING;
+import static redis.clients.jedis.Protocol.Keyword.IDLETIME;
 import static redis.clients.jedis.Protocol.Keyword.LEN;
 import static redis.clients.jedis.Protocol.Keyword.LIMIT;
 import static redis.clients.jedis.Protocol.Keyword.NO;
 import static redis.clients.jedis.Protocol.Keyword.ONE;
+import static redis.clients.jedis.Protocol.Keyword.REFCOUNT;
 import static redis.clients.jedis.Protocol.Keyword.RESET;
 import static redis.clients.jedis.Protocol.Keyword.STORE;
-import static redis.clients.jedis.Protocol.Keyword.REFCOUNT;
-import static redis.clients.jedis.Protocol.Keyword.ENCODING;
-import static redis.clients.jedis.Protocol.Keyword.IDLETIME;
 import static redis.clients.jedis.Protocol.Keyword.WITHSCORES;
 
 import java.util.ArrayList;
@@ -393,13 +393,8 @@
 	sendCommand(ZADD, argsArray);
     }
 
-<<<<<<< HEAD
-    public void zrange(final byte[] key, final int start, final int end) {
+    public void zrange(final byte[] key, final long start, final long end) {
 	sendCommand(ZRANGE, key, toByteArray(start), toByteArray(end));
-=======
-    public void zrange(final byte[] key, final long start, final long end) {
-        sendCommand(ZRANGE, key, toByteArray(start), toByteArray(end));
->>>>>>> 088f84b6
     }
 
     public void zrem(final byte[] key, final byte[]... members) {
@@ -419,37 +414,20 @@
 	sendCommand(ZREVRANK, key, member);
     }
 
-<<<<<<< HEAD
-    public void zrevrange(final byte[] key, final int start, final int end) {
+    public void zrevrange(final byte[] key, final long start, final long end) {
 	sendCommand(ZREVRANGE, key, toByteArray(start), toByteArray(end));
     }
 
-    public void zrangeWithScores(final byte[] key, final int start,
-	    final int end) {
+    public void zrangeWithScores(final byte[] key, final long start,
+	    final long end) {
 	sendCommand(ZRANGE, key, toByteArray(start), toByteArray(end),
 		WITHSCORES.raw);
     }
 
-    public void zrevrangeWithScores(final byte[] key, final int start,
-	    final int end) {
+    public void zrevrangeWithScores(final byte[] key, final long start,
+	    final long end) {
 	sendCommand(ZREVRANGE, key, toByteArray(start), toByteArray(end),
 		WITHSCORES.raw);
-=======
-    public void zrevrange(final byte[] key, final long start, final long end) {
-        sendCommand(ZREVRANGE, key, toByteArray(start), toByteArray(end));
-    }
-
-    public void zrangeWithScores(final byte[] key, final long start,
-            final long end) {
-        sendCommand(ZRANGE, key, toByteArray(start), toByteArray(end),
-                WITHSCORES.raw);
-    }
-
-    public void zrevrangeWithScores(final byte[] key, final long start,
-            final long end) {
-        sendCommand(ZREVRANGE, key, toByteArray(start), toByteArray(end),
-                WITHSCORES.raw);
->>>>>>> 088f84b6
     }
 
     public void zcard(final byte[] key) {
@@ -565,49 +543,41 @@
 
     public void zrangeByScore(final byte[] key, final byte[] min,
 	    final byte[] max, final int offset, int count) {
-	sendCommand(ZRANGEBYSCORE, key, min, max,
-		LIMIT.raw, toByteArray(offset), toByteArray(count));
+	sendCommand(ZRANGEBYSCORE, key, min, max, LIMIT.raw,
+		toByteArray(offset), toByteArray(count));
     }
 
     public void zrevrangeByScore(final byte[] key, final byte[] max,
 	    final byte[] min, final int offset, int count) {
-	sendCommand(ZREVRANGEBYSCORE, key, max, min,
-		LIMIT.raw, toByteArray(offset), toByteArray(count));
+	sendCommand(ZREVRANGEBYSCORE, key, max, min, LIMIT.raw,
+		toByteArray(offset), toByteArray(count));
     }
 
     public void zrangeByScoreWithScores(final byte[] key, final byte[] min,
 	    final byte[] max) {
-	sendCommand(ZRANGEBYSCORE, key, min, max,
-		WITHSCORES.raw);
+	sendCommand(ZRANGEBYSCORE, key, min, max, WITHSCORES.raw);
     }
 
     public void zrevrangeByScoreWithScores(final byte[] key, final byte[] max,
 	    final byte[] min) {
-	sendCommand(ZREVRANGEBYSCORE, key, max, min,
-		WITHSCORES.raw);
+	sendCommand(ZREVRANGEBYSCORE, key, max, min, WITHSCORES.raw);
     }
 
     public void zrangeByScoreWithScores(final byte[] key, final byte[] min,
 	    final byte[] max, final int offset, final int count) {
-	sendCommand(ZRANGEBYSCORE, key, min, max,
-		LIMIT.raw, toByteArray(offset), toByteArray(count),
-		WITHSCORES.raw);
+	sendCommand(ZRANGEBYSCORE, key, min, max, LIMIT.raw,
+		toByteArray(offset), toByteArray(count), WITHSCORES.raw);
     }
 
     public void zrevrangeByScoreWithScores(final byte[] key, final byte[] max,
 	    final byte[] min, final int offset, final int count) {
-	sendCommand(ZREVRANGEBYSCORE, key, max, min,
-		LIMIT.raw, toByteArray(offset), toByteArray(count),
-		WITHSCORES.raw);
-    }
-
-<<<<<<< HEAD
-    public void zremrangeByRank(final byte[] key, final int start, final int end) {
+	sendCommand(ZREVRANGEBYSCORE, key, max, min, LIMIT.raw,
+		toByteArray(offset), toByteArray(count), WITHSCORES.raw);
+    }
+
+    public void zremrangeByRank(final byte[] key, final long start,
+	    final long end) {
 	sendCommand(ZREMRANGEBYRANK, key, toByteArray(start), toByteArray(end));
-=======
-    public void zremrangeByRank(final byte[] key, final long start, final long end) {
-        sendCommand(ZREMRANGEBYRANK, key, toByteArray(start), toByteArray(end));
->>>>>>> 088f84b6
     }
 
     public void zremrangeByScore(final byte[] key, final byte[] start,
@@ -825,16 +795,16 @@
     public void slowlogLen() {
 	sendCommand(SLOWLOG, LEN.raw);
     }
-    
+
     public void objectRefcount(byte[] key) {
-		sendCommand(OBJECT, REFCOUNT.raw, key);
-	}
-	
-	public void objectIdletime(byte[] key) {
-		sendCommand(OBJECT, IDLETIME.raw, key);
-	}
-	
-	public void objectEncoding(byte[] key) {
-		sendCommand(OBJECT, ENCODING.raw, key);
-	}
+	sendCommand(OBJECT, REFCOUNT.raw, key);
+    }
+
+    public void objectIdletime(byte[] key) {
+	sendCommand(OBJECT, IDLETIME.raw, key);
+    }
+
+    public void objectEncoding(byte[] key) {
+	sendCommand(OBJECT, ENCODING.raw, key);
+    }
 }