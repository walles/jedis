--- conflicted
+++ resolved
@@ -107,50 +107,52 @@
 	assertEquals(expected, response);
 
     }
-    
+
     @Test
     public void multiBlockWithErrorRedisDiscardsTransaction() throws Exception {
-    	// Transaction with error - Redis discards transaction automatically (Syntax Error, etc.)
-		TransactionBlock tb = new TransactionBlock() {
-			
-			@Override
-			public void execute() throws JedisException {
-				del("hello");
-				hmset("hello", new HashMap<String, String>());
-			}
-		};
-		
-		try {
-			jedis.multi(tb);
-		} catch (JedisDataException e) {
-			assertTrue(e.getMessage().contains("EXECABORT"));
-		} catch (Exception e) {
-			throw e;
-		}
-    }
-    
-    @Test
-    public void multiBlockWithErrorRedisForceToExecuteAllCommands() throws Exception {
-    	// Transaction with error - Redis doesn't roll back (Type Error, Deletion of non-exist key, etc.)
-		jedis.del("hello2");
-		TransactionBlock tb2 = new TransactionBlock() {
-
-			@Override
-			public void execute() throws JedisException {
-				del("hello2");
-				set("hello2", "hello");
-				sadd("hello2", "hello2");
-			}
-		};
-		
-		List<Object> responses = jedis.multi(tb2);
-		assertEquals("OK", responses.get(1));
-		assertEquals(JedisDataException.class, responses.get(2).getClass());
-		
-		Exception exc = (JedisDataException) responses.get(2);
-		assertTrue(exc.getMessage().contains("WRONGTYPE"));
-    }
-    
+	// Transaction with error - Redis discards transaction automatically
+	// (Syntax Error, etc.)
+	TransactionBlock tb = new TransactionBlock() {
+
+	    @Override
+	    public void execute() throws JedisException {
+		del("hello");
+		hmset("hello", new HashMap<String, String>());
+	    }
+	};
+
+	try {
+	    jedis.multi(tb);
+	} catch (JedisDataException e) {
+	    assertTrue(e.getMessage().contains("EXECABORT"));
+	} catch (Exception e) {
+	    throw e;
+	}
+    }
+
+    @Test
+    public void multiBlockWithErrorRedisForceToExecuteAllCommands()
+	    throws Exception {
+	// Transaction with error - Redis doesn't roll back (Type Error,
+	// Deletion of non-exist key, etc.)
+	jedis.del("hello2");
+	TransactionBlock tb2 = new TransactionBlock() {
+
+	    @Override
+	    public void execute() throws JedisException {
+		del("hello2");
+		set("hello2", "hello");
+		sadd("hello2", "hello2");
+	    }
+	};
+
+	List<Object> responses = jedis.multi(tb2);
+	assertEquals("OK", responses.get(1));
+	assertEquals(JedisDataException.class, responses.get(2).getClass());
+
+	Exception exc = (JedisDataException) responses.get(2);
+	assertTrue(exc.getMessage().contains("WRONGTYPE"));
+    }
 
     @Test
     public void watch() throws UnknownHostException, IOException {
@@ -341,7 +343,6 @@
 
 	assertNull(results);
     }
-<<<<<<< HEAD
 
     @Test
     public void testResetStateWhenInMulti() {
@@ -386,7 +387,4 @@
 	assertEquals(1, resp.size());
 	assertEquals("foo", jedis.get("mykey"));
     }
-=======
-    
->>>>>>> 10c131bb
 }