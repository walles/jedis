--- conflicted
+++ resolved
@@ -4,36 +4,18 @@
 import java.util.concurrent.TimeoutException;
 
 import org.junit.Assert;
-import org.junit.Before;
 import org.junit.Test;
 
 import redis.clients.jedis.Jedis;
 import redis.clients.jedis.JedisPool;
-import redis.clients.jedis.Protocol;
+import redis.clients.jedis.tests.HostAndPortUtil.HostAndPort;
 
 public class JedisPoolTest extends Assert {
-<<<<<<< HEAD
-	private static String host = "localhost";
-	private static int port = Protocol.DEFAULT_PORT;
-	
-	static {
-		final String envHost = System.getProperty("redis-host");
-		final String envPort = System.getProperty("redis-port");
-		if (null != envHost && 0 < envHost.length()) {
-			host = envHost;
-		}
-		if (null != envPort && 0 < envPort.length()) {
-			try {
-				port = Integer.parseInt(envPort);
-			} catch (final NumberFormatException e) {}
-		}
-		
-		System.out.println("Redis host to be used : " + host + ":" + port);
-	}
+	private static HostAndPort hnp = HostAndPortUtil.getRedisServers().get(0); 
 	
 	@Test
 	public void checkConnections() throws TimeoutException {
-		JedisPool pool = new JedisPool(host, port, 2000);
+		JedisPool pool = new JedisPool(hnp.host, hnp.port, 2000);
 		pool.setResourcesNumber(10);
 		pool.init();
 
@@ -47,7 +29,7 @@
 
 	@Test
 	public void checkConnectionWithDefaultPort() throws TimeoutException {
-		JedisPool pool = new JedisPool(host, port);
+		JedisPool pool = new JedisPool(hnp.host, hnp.port);
 		pool.setResourcesNumber(10);
 		pool.init();
 
@@ -61,7 +43,7 @@
 
 	@Test
 	public void checkJedisIsReusedWhenReturned() throws TimeoutException {
-		JedisPool pool = new JedisPool(host, port);
+		JedisPool pool = new JedisPool(hnp.host, hnp.port);
 		pool.setResourcesNumber(1);
 		pool.init();
 
@@ -80,7 +62,7 @@
 	@Test
 	public void checkPoolRepairedWhenJedisIsBroken() throws TimeoutException,
 			IOException {
-		JedisPool pool = new JedisPool(host, port);
+		JedisPool pool = new JedisPool(hnp.host, hnp.port);
 		pool.setResourcesNumber(1);
 		pool.init();
 
@@ -98,7 +80,7 @@
 
 	@Test(expected = TimeoutException.class)
 	public void checkPoolOverflow() throws TimeoutException {
-		JedisPool pool = new JedisPool(host, port);
+		JedisPool pool = new JedisPool(hnp.host, hnp.port);
 		pool.setResourcesNumber(1);
 		pool.init();
 
@@ -110,82 +92,4 @@
 		newJedis.auth("foobared");
 		newJedis.incr("foo");
 	}
-=======
-    @Test
-    public void checkConnections() throws TimeoutException {
-	JedisPool pool = new JedisPool("localhost", Protocol.DEFAULT_PORT,
-		2000, "foobared");
-	pool.setResourcesNumber(10);
-	pool.init();
-
-	Jedis jedis = pool.getResource(200);
-	jedis.set("foo", "bar");
-	assertEquals("bar", jedis.get("foo"));
-	pool.returnResource(jedis);
-	pool.destroy();
-    }
-
-    @Test
-    public void checkConnectionWithDefaultPort() throws TimeoutException {
-	JedisPool pool = new JedisPool("localhost", Protocol.DEFAULT_PORT,
-		2000, "foobared");
-	pool.setResourcesNumber(10);
-	pool.init();
-
-	Jedis jedis = pool.getResource(200);
-	jedis.set("foo", "bar");
-	assertEquals("bar", jedis.get("foo"));
-	pool.returnResource(jedis);
-	pool.destroy();
-    }
-
-    @Test
-    public void checkJedisIsReusedWhenReturned() throws TimeoutException {
-	JedisPool pool = new JedisPool("localhost", Protocol.DEFAULT_PORT,
-		2000, "foobared");
-	pool.setResourcesNumber(1);
-	pool.init();
-
-	Jedis jedis = pool.getResource(200);
-	jedis.set("foo", "0");
-	pool.returnResource(jedis);
-
-	jedis = pool.getResource(200);
-	jedis.incr("foo");
-	pool.returnResource(jedis);
-	pool.destroy();
-    }
-
-    @Test
-    public void checkPoolRepairedWhenJedisIsBroken() throws TimeoutException,
-	    IOException {
-	JedisPool pool = new JedisPool("localhost", Protocol.DEFAULT_PORT,
-		2000, "foobared");
-	pool.setResourcesNumber(1);
-	pool.init();
-
-	Jedis jedis = pool.getResource(200);
-	jedis.quit();
-	pool.returnBrokenResource(jedis);
-
-	jedis = pool.getResource(200);
-	jedis.incr("foo");
-	pool.returnResource(jedis);
-	pool.destroy();
-    }
-
-    @Test(expected = TimeoutException.class)
-    public void checkPoolOverflow() throws TimeoutException {
-	JedisPool pool = new JedisPool("localhost", Protocol.DEFAULT_PORT,
-		2000, "foobared");
-	pool.setResourcesNumber(1);
-	pool.init();
-
-	Jedis jedis = pool.getResource(200);
-	jedis.set("foo", "0");
-
-	Jedis newJedis = pool.getResource(200);
-	newJedis.incr("foo");
-    }
->>>>>>> f4548807
 }